import { type_check, run_script, parse_ast, compile, disasm, compile_and_run } from "../pkg/index.js";

import { Parser } from "./parser";
import { StreamLanguage } from "@codemirror/language"
import { EditorState } from "@codemirror/state"
import { EditorView, basicSetup } from "codemirror"

async function runCommon(process) {
    // Clear output
    const output = document.getElementById("output");
    output.value = "";
    const canvas = document.getElementById("canvas");
    const canvasRect = canvas.getBoundingClientRect();
    canvas.getContext("2d").clearRect(0, 0, canvasRect.width, canvasRect.height);

    const source = view.state.doc.toString();
    const start = performance.now();
    try{
        process(source);
    }
    catch(e){
        output.value = e;
    }
    const end = performance.now();
    document.getElementById("timeMessage").innerHTML = `Execution time: ${(end - start).toFixed(1)} ms (See <a href="#Time">notes</a>)`;
}

document.getElementById("typeCheck").addEventListener("click", () => runCommon(source => {
    const result = type_check(source);
    document.getElementById("output").value = result;
}));
document.getElementById("run").addEventListener("click", () => runCommon(run_script));
document.getElementById("parseAst").addEventListener("click", () => runCommon(source => {
    const result = parse_ast(source);
    document.getElementById("output").value = result;
}));
document.getElementById("compile").addEventListener("click", () => runCommon(source => {
    const result = compile(source);
    document.getElementById("output").value = result;
}));
document.getElementById("disasm").addEventListener("click", () => runCommon(source => {
    const result = disasm(source);
    document.getElementById("output").value = result;
}));
document.getElementById("compileAndRun").addEventListener("click", () => runCommon(source => {
    compile_and_run(source);
}));
document.getElementById("clearCanvas").addEventListener("click", () => {
    const canvas = document.getElementById("canvas");
    const canvasRect = canvas.getBoundingClientRect();
    canvas.getContext("2d").clearRect(0, 0, canvasRect.width, canvasRect.height);
});

const initalSrc = `
fn fact(n: i64) -> i64 {
    if n < 1 {
        1
    } else {
        n * fact(n - 1)
    }
}

print(fact(5));
`;

const samples = document.getElementById("samples");

[
    "expr.dragon", "factorial.dragon", "fibonacci.dragon", "recurse.dragon", "mandel.dragon",
    "mandel_canvas.dragon", "str.dragon", "type.dragon", "sieve.dragon",
<<<<<<< HEAD
    "if.dragon", "for.dragon", "fn.dragon",
    "array.dragon", "array_reverse.dragon", "array_range_sized.dragon", "array_muldim.dragon",
    "array_transpose.dragon", "array_reshape.dragon",
=======
    "if.dragon", "for.dragon", "fn.dragon", "array.dragon", "array_reverse.dragon", "array_range_sized.dragon",
    "array_overrun.dragon", "array_resize.dragon",
>>>>>>> 442955ca
    "canvas.dragon",
    "typecheck.dragon", "cast.dragon", "cast_error.dragon",
    "pipe.dragon",
    "cmp.dragon",
    "struct.dragon", "struct_infer.dragon", "struct_nested.dragon",
]
    .forEach(fileName => {
    const link = document.createElement("a");
    link.href = "#";
    link.addEventListener("click", () => loadScript(fileName));
    link.innerHTML = fileName;
    samples.appendChild(link);
    samples.append(" ");
})

async function loadScript(fileName) {
    const file = await fetch("scripts/" + fileName);
    const text = await file.text();
    let size = view.state.doc.length;
    const trans = view.state.update(
        {changes: {from: 0, to: size}, sequential: true},
        {changes: {from: 0, insert: text}, sequential: true});
    view.dispatch(trans);
    location.hash = `#${fileName}`;
}

// If we wait the page to load by window.addEventListener('load'), we can miss the event since this code
// itself is asynchronously loaded. In other words, it does not have to wait for the page load.
if (location.hash.length !== 0) {
    const fileName = location.hash.substring(1);
    loadScript(fileName);
}

let initState = EditorState.create({
    extensions: [basicSetup, StreamLanguage.define(Parser)],
    doc: initalSrc,
});

let view = new EditorView({
    state: initState,
    parent: document.getElementById("highlighting"),
})<|MERGE_RESOLUTION|>--- conflicted
+++ resolved
@@ -68,14 +68,10 @@
 [
     "expr.dragon", "factorial.dragon", "fibonacci.dragon", "recurse.dragon", "mandel.dragon",
     "mandel_canvas.dragon", "str.dragon", "type.dragon", "sieve.dragon",
-<<<<<<< HEAD
-    "if.dragon", "for.dragon", "fn.dragon",
+    "if.dragon", "for.dragon", "fn.dragon", "array.dragon", "array_reverse.dragon", "array_range_sized.dragon",
     "array.dragon", "array_reverse.dragon", "array_range_sized.dragon", "array_muldim.dragon",
     "array_transpose.dragon", "array_reshape.dragon",
-=======
-    "if.dragon", "for.dragon", "fn.dragon", "array.dragon", "array_reverse.dragon", "array_range_sized.dragon",
     "array_overrun.dragon", "array_resize.dragon",
->>>>>>> 442955ca
     "canvas.dragon",
     "typecheck.dragon", "cast.dragon", "cast_error.dragon",
     "pipe.dragon",

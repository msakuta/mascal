--- conflicted
+++ resolved
@@ -35,16 +35,10 @@
             Value::I32(_) => Self::I32,
             Value::I64(_) => Self::I64,
             Value::Str(_) => Self::Str,
-<<<<<<< HEAD
             Value::Array(a) => Self::Array(
                 Box::new(a.borrow().type_decl.clone()),
                 ArraySize(vec![ArraySizeAxis::Any]),
             ),
-            Value::Ref(a) => Self::from_value(&*a.borrow()),
-            Value::ArrayRef(a, _) => a.borrow().type_decl.clone(),
-=======
-            Value::Array(a) => Self::Array(Box::new(a.borrow().type_decl.clone()), ArraySize::Any),
->>>>>>> 5482b06a
             Value::Tuple(a) => Self::Tuple(
                 a.borrow()
                     .iter()

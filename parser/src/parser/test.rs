#![cfg(test)]

use super::*;
use nom::Finish;
use ExprEnum::*;

#[test]
fn test_comments() {
    let res = comment_stmt(Span::new("/* x * y */")).unwrap();
    assert_eq!(res.0.fragment(), &"");
    assert_eq!(res.1, Statement::Comment(" x * y "));
}

#[test]
fn test_comments_error() {
    if let Err(e) = comment_stmt(Span::new("/* x * y")).finish() {
        assert_eq!(e.input.fragment(), &"/* x * y");
        assert_eq!(e.code, nom::error::ErrorKind::Tag);
    } else {
        panic!();
    };
}

#[test]
fn test_line_comment() {
    let span = Span::new(" // hey  \n");
    assert_eq!(
        line_comment::<nom::error::Error<Span>>(span)
            .finish()
            .unwrap()
            .1,
        span.subslice(3, 6)
    );
}

#[test]
fn test_block_comment() {
    let span = Span::new(" /* hey  */\n");
    assert_eq!(
        block_comment::<nom::error::Error<Span>>(span)
            .finish()
            .unwrap()
            .1,
        span.subslice(3, 6)
    );
}

#[test]
fn test_comment() {
    let span = Span::new("/* hey  */");
    assert_eq!(
        ws_comment::<nom::error::Error<Span>>(span).finish(),
        Ok((span.subslice(span.len(), 0), ()))
    );
}

#[test]
fn test_ident() {
    let res = ident_space(Span::new("x123  ")).unwrap();
    assert_eq!(res.0.fragment(), &"");
    assert_eq!(res.1.fragment(), &"x123");
}

#[test]
fn test_add() {
    let span = Span::new("123.4 + 456");
    let res = expression_statement(span).finish().unwrap().1;
    assert_eq!(
        res,
        Statement::Expression(Expression::new(
            Add(
                Box::new(Expression::new(NumLiteral(Value::F64(123.4)), span.take(5))),
                Box::new(Expression::new(
                    NumLiteral(Value::I64(456)),
                    span.take_split(8).0
                ))
            ),
            span
        ))
    );
}

#[test]
fn test_add_vars() {
    use nom::Finish;

    let span = Span::new("a + b");
    assert_eq!(
        expr(span).finish().unwrap().1,
        Expression::new(
            Add(
                Box::new(Expression::new(Variable("a"), span.take(1))),
                Box::new(Expression::new(Variable("b"), span.subslice(4, 1)))
            ),
            span,
        )
    );
}

#[test]
fn test_add_paren() {
    let span = Span::new("123.4 + (456 + 789.5)");
    let res = expression_statement(span).finish().unwrap().1;
    assert_eq!(
        res,
        Statement::Expression(Expression::new(
            Add(
                Box::new(Expression::new(NumLiteral(Value::F64(123.4)), span.take(5))),
                Box::new(Expression::new(
                    Add(
                        Box::new(Expression::new(
                            NumLiteral(Value::I64(456)),
                            span.subslice(9, 3)
                        )),
                        Box::new(Expression::new(
                            NumLiteral(Value::F64(789.5)),
                            span.subslice(15, 5)
                        )),
                    ),
                    span.subslice(8, 13)
                ))
            ),
            span
        ))
    );
}

#[test]
fn str_test() {
    let span = Span::new("\"hello\"");
    assert_eq!(
        expr(span).finish().unwrap().1,
        Expression::new(StrLiteral("hello".to_string()), span)
    );
    let span = Span::new("\"sl\\\\ash\"");
    assert_eq!(
        expr(span).finish().unwrap().1,
        Expression::new(StrLiteral("sl\\ash".to_string()), span)
    );
    let span = Span::new("\"new\\nline\"");
    assert_eq!(
        expr(span).finish().unwrap().1,
        Expression::new(StrLiteral("new\nline".to_string()), span)
    );
}

#[test]
fn expr_test() {
    let span = Span::new(" 1 +  2 ");
    assert_eq!(
        expr(span).finish().unwrap().1,
        Expression::new(
            Add(
                Box::new(Expression::new(
                    NumLiteral(Value::I64(1)),
                    span.subslice(1, 1)
                )),
                Box::new(Expression::new(
                    NumLiteral(Value::I64(2)),
                    span.subslice(6, 1)
                ))
            ),
            span.subslice(1, 6)
        )
    );
    let span = Span::new(" 12 + 6 - 4+  3");
    assert_eq!(
        expr(span).finish().unwrap().1,
        Expression::new(
            Add(
                Box::new(Expression::new(
                    Sub(
                        Box::new(Expression::new(
                            Add(
                                Box::new(Expression::new(
                                    NumLiteral(Value::I64(12)),
                                    span.subslice(1, 2)
                                )),
                                Box::new(Expression::new(
                                    NumLiteral(Value::I64(6)),
                                    span.subslice(6, 1)
                                ))
                            ),
                            span.subslice(1, 6)
                        )),
                        Box::new(Expression::new(
                            NumLiteral(Value::I64(4)),
                            span.subslice(10, 1)
                        )),
                    ),
                    span.subslice(1, 10)
                )),
                Box::new(Expression::new(
                    NumLiteral(Value::I64(3)),
                    span.subslice(14, 1)
                ))
            ),
            span.subslice(1, 14)
        )
    );
    let span = Span::new(" 1 + 2*3 + 4");
    assert_eq!(
        expr(span).finish().unwrap().1,
        Expression::new(
            Add(
                Box::new(Expression::new(
                    Add(
                        Box::new(Expression::new(
                            NumLiteral(Value::I64(1)),
                            span.subslice(1, 1)
                        )),
                        Box::new(Expression::new(
                            Mult(
                                Box::new(Expression::new(
                                    NumLiteral(Value::I64(2)),
                                    span.subslice(5, 1)
                                )),
                                Box::new(Expression::new(
                                    NumLiteral(Value::I64(3)),
                                    span.subslice(7, 1)
                                ))
                            ),
                            span.subslice(5, 3)
                        ))
                    ),
                    span.subslice(1, 7)
                )),
                Box::new(Expression::new(
                    NumLiteral(Value::I64(4)),
                    span.subslice(11, 1)
                ))
            ),
            span.subslice(1, 11)
        )
    );
}

#[test]
fn parens_test() {
    let span = Span::new(" (  2 )");
    assert_eq!(
        expr(span).finish().unwrap().1,
        Expression::new(NumLiteral(Value::I64(2)), span.subslice(1, 6))
    );
    let span = Span::new(" 2* (  3 + 4 ) ");
    assert_eq!(
        expr(span).finish().unwrap().1,
        Expression::new(
            Mult(
                Box::new(Expression::new(
                    NumLiteral(Value::I64(2)),
                    span.subslice(1, 1)
                )),
                Box::new(Expression::new(
                    Add(
                        Box::new(Expression::new(
                            NumLiteral(Value::I64(3)),
                            span.subslice(7, 1)
                        )),
                        Box::new(Expression::new(
                            NumLiteral(Value::I64(4)),
                            span.subslice(11, 1)
                        )),
                    ),
                    span.subslice(4, 11)
                ))
            ),
            span.subslice(1, 14)
        )
    );
    let span = Span::new("  2*2 / ( 5 - 1) + 3");
    assert_eq!(
        expr(span).finish().unwrap().1,
        Expression::new(
            Add(
                Box::new(Expression::new(
                    Div(
                        Box::new(Expression::new(
                            Mult(
                                Box::new(Expression::new(
                                    NumLiteral(Value::I64(2)),
                                    span.subslice(2, 1)
                                )),
                                Box::new(Expression::new(
                                    NumLiteral(Value::I64(2)),
                                    span.subslice(4, 1)
                                )),
                            ),
                            span.subslice(2, 3)
                        )),
                        Box::new(Expression::new(
                            Sub(
                                Box::new(Expression::new(
                                    NumLiteral(Value::I64(5)),
                                    span.subslice(10, 1)
                                )),
                                Box::new(Expression::new(
                                    NumLiteral(Value::I64(1)),
                                    span.subslice(14, 1)
                                )),
                            ),
                            span.subslice(8, 9)
                        )),
                    ),
                    span.subslice(2, 15)
                )),
                Box::new(Expression::new(
                    NumLiteral(Value::I64(3)),
                    span.subslice(19, 1)
                )),
            ),
            span.subslice(2, 18)
        )
    );
}

fn var_r(name: Span) -> Box<Expression> {
    Box::new(Expression::new(ExprEnum::Variable(*name), name))
}

#[test]
fn fn_decl_test() {
    let span = Span::new(
        "fn f(a) {
    x = 123;
    x * a;
}",
    );
    assert_eq!(
        func_decl(span).finish().unwrap().1,
        Statement::FnDecl {
            name: span.subslice(3, 1),
            args: vec![ArgDecl::new("a", TypeDecl::Any)],
            ret_type: None,
            stmts: Rc::new(vec![
                Statement::Expression(Expression::new(
                    VarAssign(
                        var_r(span.subslice(14, 1)),
                        Box::new(Expression::new(
                            NumLiteral(Value::I64(123)),
                            span.subslice(18, 3)
                        ))
                    ),
                    span.subslice(14, 7)
                )),
                Statement::Expression(Expression::new(
                    Mult(var_r(span.subslice(27, 1)), var_r(span.subslice(31, 1))),
                    span.subslice(27, 5)
                ))
            ])
        }
    );
    assert_eq!(
        func_arg(Span::new("a: i32")).finish().unwrap().1,
        ArgDecl::new("a", TypeDecl::I32)
    );
    let span = Span::new("fn f(a: i32) { a * 2 }");
    assert_eq!(
        func_decl(span).finish().unwrap().1,
        Statement::FnDecl {
            name: span.subslice(3, 1),
            args: vec![ArgDecl::new("a", TypeDecl::I32)],
            ret_type: None,
            stmts: Rc::new(vec![Statement::Expression(Expression::new(
                Mult(
                    var_r(span.subslice(15, 1)),
                    Box::new(Expression::new(
                        NumLiteral(Value::I64(2)),
                        span.subslice(19, 1)
                    ))
                ),
                span.subslice(15, 5)
            ))])
        }
    );
    let span = Span::new("fn f(a: i32) -> f64 { a * 2 }");
    assert_eq!(
        func_decl(span).finish().unwrap().1,
        Statement::FnDecl {
            name: span.subslice(3, 1),
            args: vec![ArgDecl::new("a", TypeDecl::I32)],
            ret_type: Some(TypeDecl::F64),
            stmts: Rc::new(vec![Statement::Expression(Expression::new(
                Mult(
                    var_r(span.subslice(22, 1)),
                    Box::new(Expression::new(
                        NumLiteral(Value::I64(2)),
                        span.subslice(26, 1)
                    ))
                ),
                span.subslice(22, 5)
            ))])
        }
    );
}

#[test]
fn test_variable() {
    let span = Span::new("b");
    assert_eq!(
        expr(span).finish().unwrap().1,
        Expression::new(Variable("b"), span)
    );
}

#[test]
fn test_cmp_vars() {
    let span = Span::new("a < b");
    assert_eq!(
        cmp_expr(span).finish().unwrap().1,
        Expression::new(
            LT(
                Box::new(Expression::new(Variable("a"), span.take(1))),
                Box::new(Expression::new(Variable("b"), span.subslice(4, 1)))
            ),
            span,
        )
    );
}
#[test]
fn test_cmp_literal() {
    let span = Span::new("a < 100");
    assert_eq!(
        cmp_expr(span).finish().unwrap().1,
        Expression::new(
            LT(
                Box::new(Expression::new(Variable("a"), span.take(1))),
                Box::new(Expression::new(
                    NumLiteral(Value::I64(100)),
                    span.subslice(4, 3)
                ))
            ),
            span,
        )
    );
}

#[test]
fn test_bit_or() {
    use nom::Finish;
    let span = Span::new("1 | 2");
    assert_eq!(
        full_expression(span).finish().unwrap().1,
        Expression::new(
            ExprEnum::BitOr(
                Box::new(Expression::new(
                    ExprEnum::NumLiteral(Value::I64(1)),
                    span.subslice(0, 1)
                )),
                Box::new(Expression::new(
                    ExprEnum::NumLiteral(Value::I64(2)),
                    span.subslice(4, 1)
                ))
            ),
            span
        )
    );
}

#[test]
fn test_bit_not() {
    use nom::Finish;
    let span = Span::new("~1");
    assert_eq!(
        full_expression(span).finish().unwrap().1,
        Expression::new(
            ExprEnum::BitNot(Box::new(Expression::new(
                ExprEnum::NumLiteral(Value::I64(1)),
                span.subslice(1, 1)
            ))),
            span
        )
    );
}

#[test]
fn test_bit_or_var() {
    use nom::Finish;
    let span = Span::new("1 | 2 && 3");
    assert_eq!(
        full_expression(span).finish().unwrap().1,
        Expression::new(
            ExprEnum::And(
                Box::new(Expression::new(
                    ExprEnum::BitOr(
                        Box::new(Expression::new(
                            ExprEnum::NumLiteral(Value::I64(1)),
                            span.subslice(0, 1)
                        )),
                        Box::new(Expression::new(
                            ExprEnum::NumLiteral(Value::I64(2)),
                            span.subslice(4, 1)
                        ))
                    ),
                    span.subslice(0, 5)
                )),
                Box::new(Expression::new(
                    ExprEnum::NumLiteral(Value::I64(3)),
                    span.subslice(9, 1)
                ))
            ),
            span
        )
    );
}

#[test]
fn test_bit_and_var() {
    use nom::Finish;
    let span = Span::new("1 & 2 && 3");
    assert_eq!(
        full_expression(span).finish().unwrap().1,
        Expression::new(
            ExprEnum::And(
                Box::new(Expression::new(
                    ExprEnum::BitAnd(
                        Box::new(Expression::new(
                            ExprEnum::NumLiteral(Value::I64(1)),
                            span.subslice(0, 1)
                        )),
                        Box::new(Expression::new(
                            ExprEnum::NumLiteral(Value::I64(2)),
                            span.subslice(4, 1)
                        ))
                    ),
                    span.subslice(0, 5)
                )),
                Box::new(Expression::new(
                    ExprEnum::NumLiteral(Value::I64(3)),
                    span.subslice(9, 1)
                ))
            ),
            span
        )
    );
}

#[test]
fn test_bit_xor_var() {
    use nom::Finish;
    let span = Span::new("1 ^ 2 && 3");
    assert_eq!(
        full_expression(span).finish().unwrap().1,
        Expression::new(
            ExprEnum::And(
                Box::new(Expression::new(
                    ExprEnum::BitXor(
                        Box::new(Expression::new(
                            ExprEnum::NumLiteral(Value::I64(1)),
                            span.subslice(0, 1)
                        )),
                        Box::new(Expression::new(
                            ExprEnum::NumLiteral(Value::I64(2)),
                            span.subslice(4, 1)
                        ))
                    ),
                    span.subslice(0, 5)
                )),
                Box::new(Expression::new(
                    ExprEnum::NumLiteral(Value::I64(3)),
                    span.subslice(9, 1)
                ))
            ),
            span
        )
    );
}

#[test]
fn test_bit_or_arg() {
    use nom::Finish;
    let span = Span::new("a(1 | 2)");
    assert_eq!(
        full_expression(span).finish().unwrap().1,
        Expression::new(
            ExprEnum::FnInvoke(
                "a",
                vec![FnArg::new(Expression::new(
                    ExprEnum::BitOr(
                        Box::new(Expression::new(
                            ExprEnum::NumLiteral(Value::I64(1)),
                            span.subslice(2, 1)
                        )),
                        Box::new(Expression::new(
                            ExprEnum::NumLiteral(Value::I64(2)),
                            span.subslice(6, 1)
                        ))
                    ),
                    span.subslice(2, 5)
                ))]
            ),
            span
        )
    );
}

#[test]
fn test_or_expr() {
    let span = Span::new("a < 100");
    assert_eq!(
        or(span).finish().unwrap().1,
        Expression::new(
            LT(
                Box::new(Expression::new(Variable("a"), span.take(1))),
                Box::new(Expression::new(
                    NumLiteral(Value::I64(100)),
                    span.subslice(4, 3)
                ))
            ),
            span,
        )
    );
}

#[test]
fn test_stmt() {
    let span = Span::new("  b  ;");
    assert_eq!(
        source(span).finish().unwrap().1,
        vec![Statement::Expression(Expression::new(
            Variable("b"),
            span.subslice(2, 1)
        ))]
    );
}

#[test]
fn test_cond() {
    let span = Span::new("if a < 100 { b }");
    assert_eq!(
        conditional(span).finish().unwrap().1,
        Expression::new(
            Conditional(
                Box::new(Expression::new(
                    LT(
                        Box::new(Expression::new(Variable("a"), span.subslice(3, 1))),
                        Box::new(Expression::new(
                            NumLiteral(Value::I64(100)),
                            span.subslice(7, 3)
                        ))
                    ),
                    span.subslice(3, 8)
                )),
                vec![Statement::Expression(Expression::new(
                    Variable("b"),
                    span.subslice(13, 1)
                ))],
                None
            ),
            span,
        )
    );
}

#[test]
fn test_brace() {
    let span = Span::new("{}");
    assert_eq!(
        brace_expr(span).finish().unwrap().1,
        Expression::new(Brace(vec![]), span)
    );
}

#[test]
fn test_cast() {
    let span = Span::new("a as i32");
    assert_eq!(
        full_expression(span).finish().unwrap().1,
        Expression::new(Cast(var_r(span.subslice(0, 1)), TypeDecl::I32), span)
    );
}

#[test]
fn test_tuple() {
    let span = Span::new("(1, \"a\")");
    assert_eq!(
        full_expression(span).finish().unwrap().1,
        Expression::new(
            TupleLiteral(vec![
                Expression::new(ExprEnum::NumLiteral(Value::I64(1)), span.subslice(1, 1)),
                Expression::new(ExprEnum::StrLiteral("a".to_owned()), span.subslice(4, 3))
            ]),
            span
        )
    );
}

#[test]
fn test_type_unit_tuple() {
    let span = Span::new("()");
    assert_eq!(type_decl(span).finish().unwrap().1, TypeDecl::Tuple(vec![]));
}

#[test]
fn test_type_single_tuple() {
    let span = Span::new("(i32,)");
    assert_eq!(
        type_decl(span).finish().unwrap().1,
        TypeDecl::Tuple(vec![TypeDecl::I32])
    );
}

#[test]
fn test_type_tuple() {
    let span = Span::new("(i32, str)");
    assert_eq!(
        type_decl(span).finish().unwrap().1,
        TypeDecl::Tuple(vec![TypeDecl::I32, TypeDecl::Str])
    );
}

#[test]
fn test_tuple_index() {
    let span = Span::new("(1, \"a\").1");
    assert_eq!(
        full_expression(span).finish().unwrap().1,
        Expression::new(
            TupleIndex(
                Box::new(Expression::new(
                    TupleLiteral(vec![
                        Expression::new(ExprEnum::NumLiteral(Value::I64(1)), span.subslice(1, 1)),
                        Expression::new(ExprEnum::StrLiteral("a".to_owned()), span.subslice(4, 3))
                    ]),
                    span.subslice(0, 8)
                )),
                1
            ),
            span
        )
    );
}

#[test]
fn test_chained_tuple_index() {
    let span = Span::new("b.1.3");
    assert_eq!(
        full_expression(span).finish().unwrap().1,
        Expression::new(
            TupleIndex(
                Box::new(Expression::new(
                    TupleIndex(var_r(span.subslice(0, 1)), 1,),
                    span
                )),
                3
            ),
            span
        )
    );
}

#[test]
fn test_non_tuple() {
    let span = Span::new("(42)");
    assert_eq!(
        full_expression(span).finish().unwrap().1,
        Expression::new(NumLiteral(Value::I64(42)), span)
    );
}

#[test]
fn test_unit_tuple() {
    let span = Span::new("()");
    assert_eq!(
        full_expression(span).finish().unwrap().1,
        Expression::new(TupleLiteral(vec![]), span)
    );
}

#[test]
fn test_single_tuple() {
    let span = Span::new("(42,)");
    assert_eq!(
        full_expression(span).finish().unwrap().1,
        Expression::new(
            TupleLiteral(vec![Expression::new(
                NumLiteral(Value::I64(42)),
                span.subslice(1, 2)
            )]),
            span
        )
    );
}

#[test]
fn test_tuple_decl() {
    let span = Span::new("var a: (i32, str, f64) = (42, \"a\", 3.14);");
    assert_eq!(
        statement(span).finish().unwrap().1,
        Statement::VarDecl(
            span.subslice(4, 1),
            TypeDecl::Tuple(vec![TypeDecl::I32, TypeDecl::Str, TypeDecl::F64]),
            Some(Expression::new(
                TupleLiteral(vec![
                    Expression::new(NumLiteral(Value::I64(42)), span.subslice(26, 2)),
                    Expression::new(StrLiteral("a".to_string()), span.subslice(30, 3)),
                    Expression::new(NumLiteral(Value::F64(3.14)), span.subslice(35, 4))
                ]),
                span.subslice(25, 15)
            ))
        )
    );
}

#[test]
fn test_array_decl() {
    let span = Span::new("var a: [i32] = [1, 2];");
    assert_eq!(
        statement(span).finish().unwrap().1,
        Statement::VarDecl(
<<<<<<< HEAD
            &*span.subslice(4, 1),
            TypeDecl::Array(Box::new(TypeDecl::I32), ArraySize::default()),
=======
            span.subslice(4, 1),
            TypeDecl::Array(Box::new(TypeDecl::I32), ArraySize::Any),
>>>>>>> 35bd5a60
            Some(Expression::new(
                ArrLiteral(vec![vec![
                    Expression::new(NumLiteral(Value::I64(1)), span.subslice(16, 1)),
                    Expression::new(NumLiteral(Value::I64(2)), span.subslice(19, 1)),
                ]]),
                span.subslice(15, 6)
            ))
        )
    );
}

#[test]
fn test_fixed_sz_array() {
    let span = Span::new("var a: [i32; 3] = [1, 2, 3];");
    assert_eq!(
        statement(span).finish().unwrap().1,
        Statement::VarDecl(
<<<<<<< HEAD
            &*span.subslice(4, 1),
            TypeDecl::Array(
                Box::new(TypeDecl::I32),
                ArraySize(vec![ArraySizeAxis::Fixed(3)])
            ),
=======
            span.subslice(4, 1),
            TypeDecl::Array(Box::new(TypeDecl::I32), ArraySize::Fixed(3)),
>>>>>>> 35bd5a60
            Some(Expression::new(
                ArrLiteral(vec![vec![
                    Expression::new(NumLiteral(Value::I64(1)), span.subslice(19, 1)),
                    Expression::new(NumLiteral(Value::I64(2)), span.subslice(22, 1)),
                    Expression::new(NumLiteral(Value::I64(3)), span.subslice(25, 1)),
                ]]),
                span.subslice(18, 9)
            ))
        )
    );
}

#[test]
fn test_range_sz_array() {
    let span = Span::new("var a: [i32; ..];");
    assert_eq!(
        statement(span).finish().unwrap().1,
        Statement::VarDecl(
<<<<<<< HEAD
            &*span.subslice(4, 1),
            TypeDecl::Array(
                Box::new(TypeDecl::I32),
                ArraySize(vec![ArraySizeAxis::Range(0..usize::MAX)])
            ),
=======
            span.subslice(4, 1),
            TypeDecl::Array(Box::new(TypeDecl::I32), ArraySize::Range(0..usize::MAX)),
>>>>>>> 35bd5a60
            None
        )
    );

    let span = Span::new("var a: [i32; 3..];");
    assert_eq!(
        statement(span).finish().unwrap().1,
        Statement::VarDecl(
<<<<<<< HEAD
            &*span.subslice(4, 1),
            TypeDecl::Array(
                Box::new(TypeDecl::I32),
                ArraySize(vec![ArraySizeAxis::Range(3..usize::MAX)])
            ),
=======
            span.subslice(4, 1),
            TypeDecl::Array(Box::new(TypeDecl::I32), ArraySize::Range(3..usize::MAX)),
>>>>>>> 35bd5a60
            None
        )
    );

    let span = Span::new("var a: [i32; ..10];");
    assert_eq!(
        statement(span).finish().unwrap().1,
        Statement::VarDecl(
<<<<<<< HEAD
            &*span.subslice(4, 1),
            TypeDecl::Array(
                Box::new(TypeDecl::I32),
                ArraySize(vec![ArraySizeAxis::Range(0..10)])
            ),
            None
        )
    );
}

#[test]
fn test_muldim_array() {
    let span = Span::new("var a: [i32; 2, 3];");
    assert_eq!(
        statement(span).finish().unwrap().1,
        Statement::VarDecl(
            &*span.subslice(4, 1),
            TypeDecl::Array(
                Box::new(TypeDecl::I32),
                ArraySize(vec![ArraySizeAxis::Fixed(2), ArraySizeAxis::Fixed(3)])
            ),
=======
            span.subslice(4, 1),
            TypeDecl::Array(Box::new(TypeDecl::I32), ArraySize::Range(0..10)),
>>>>>>> 35bd5a60
            None
        )
    );
}

#[test]
fn test_multiline_array() {
    let span = Span::new("var a: [[i32; 3]; 2] = [\r\n[1, 2, 3], [4, 5, 6]\r\n];");
    assert_eq!(
        statement(span).finish().unwrap().1,
        Statement::VarDecl(
            &*span.subslice(4, 1),
            TypeDecl::Array(
                Box::new(TypeDecl::Array(
                    Box::new(TypeDecl::I32),
                    ArraySize(vec![ArraySizeAxis::Fixed(3)])
                )),
                ArraySize(vec![ArraySizeAxis::Fixed(2)])
            ),
            Some(Expression::new(
                ArrLiteral(vec![vec![
                    Expression::new(
                        ArrLiteral(vec![vec![
                            Expression::new(NumLiteral(Value::I64(1)), span.subslice(27, 1)),
                            Expression::new(NumLiteral(Value::I64(2)), span.subslice(30, 1)),
                            Expression::new(NumLiteral(Value::I64(3)), span.subslice(33, 1)),
                        ]]),
                        span.subslice(26, 9)
                    ),
                    Expression::new(
                        ArrLiteral(vec![vec![
                            Expression::new(NumLiteral(Value::I64(4)), span.subslice(38, 1)),
                            Expression::new(NumLiteral(Value::I64(5)), span.subslice(41, 1)),
                            Expression::new(NumLiteral(Value::I64(6)), span.subslice(44, 1)),
                        ]]),
                        span.subslice(37, 9)
                    ),
                ]]),
                span.subslice(23, 26)
            ))
        )
    );
}<|MERGE_RESOLUTION|>--- conflicted
+++ resolved
@@ -807,13 +807,8 @@
     assert_eq!(
         statement(span).finish().unwrap().1,
         Statement::VarDecl(
-<<<<<<< HEAD
-            &*span.subslice(4, 1),
+            span.subslice(4, 1),
             TypeDecl::Array(Box::new(TypeDecl::I32), ArraySize::default()),
-=======
-            span.subslice(4, 1),
-            TypeDecl::Array(Box::new(TypeDecl::I32), ArraySize::Any),
->>>>>>> 35bd5a60
             Some(Expression::new(
                 ArrLiteral(vec![vec![
                     Expression::new(NumLiteral(Value::I64(1)), span.subslice(16, 1)),
@@ -831,16 +826,11 @@
     assert_eq!(
         statement(span).finish().unwrap().1,
         Statement::VarDecl(
-<<<<<<< HEAD
-            &*span.subslice(4, 1),
+            span.subslice(4, 1),
             TypeDecl::Array(
                 Box::new(TypeDecl::I32),
                 ArraySize(vec![ArraySizeAxis::Fixed(3)])
             ),
-=======
-            span.subslice(4, 1),
-            TypeDecl::Array(Box::new(TypeDecl::I32), ArraySize::Fixed(3)),
->>>>>>> 35bd5a60
             Some(Expression::new(
                 ArrLiteral(vec![vec![
                     Expression::new(NumLiteral(Value::I64(1)), span.subslice(19, 1)),
@@ -859,16 +849,11 @@
     assert_eq!(
         statement(span).finish().unwrap().1,
         Statement::VarDecl(
-<<<<<<< HEAD
-            &*span.subslice(4, 1),
+            span.subslice(4, 1),
             TypeDecl::Array(
                 Box::new(TypeDecl::I32),
                 ArraySize(vec![ArraySizeAxis::Range(0..usize::MAX)])
             ),
-=======
-            span.subslice(4, 1),
-            TypeDecl::Array(Box::new(TypeDecl::I32), ArraySize::Range(0..usize::MAX)),
->>>>>>> 35bd5a60
             None
         )
     );
@@ -877,16 +862,11 @@
     assert_eq!(
         statement(span).finish().unwrap().1,
         Statement::VarDecl(
-<<<<<<< HEAD
-            &*span.subslice(4, 1),
+            span.subslice(4, 1),
             TypeDecl::Array(
                 Box::new(TypeDecl::I32),
                 ArraySize(vec![ArraySizeAxis::Range(3..usize::MAX)])
             ),
-=======
-            span.subslice(4, 1),
-            TypeDecl::Array(Box::new(TypeDecl::I32), ArraySize::Range(3..usize::MAX)),
->>>>>>> 35bd5a60
             None
         )
     );
@@ -895,8 +875,7 @@
     assert_eq!(
         statement(span).finish().unwrap().1,
         Statement::VarDecl(
-<<<<<<< HEAD
-            &*span.subslice(4, 1),
+            span.subslice(4, 1),
             TypeDecl::Array(
                 Box::new(TypeDecl::I32),
                 ArraySize(vec![ArraySizeAxis::Range(0..10)])
@@ -912,15 +891,11 @@
     assert_eq!(
         statement(span).finish().unwrap().1,
         Statement::VarDecl(
-            &*span.subslice(4, 1),
+            span.subslice(4, 1),
             TypeDecl::Array(
                 Box::new(TypeDecl::I32),
                 ArraySize(vec![ArraySizeAxis::Fixed(2), ArraySizeAxis::Fixed(3)])
             ),
-=======
-            span.subslice(4, 1),
-            TypeDecl::Array(Box::new(TypeDecl::I32), ArraySize::Range(0..10)),
->>>>>>> 35bd5a60
             None
         )
     );
@@ -932,7 +907,7 @@
     assert_eq!(
         statement(span).finish().unwrap().1,
         Statement::VarDecl(
-            &*span.subslice(4, 1),
+            span.subslice(4, 1),
             TypeDecl::Array(
                 Box::new(TypeDecl::Array(
                     Box::new(TypeDecl::I32),

#![cfg(test)]

use crate::format_ast::format_expr;

use super::*;
use nom::Finish;
use ExprEnum::*;

/// Shorthand for an expression statement without semicolon
pub(crate) fn expr_nosemi(ex: Expression) -> Statement {
    Statement::Expression {
        ex,
        semicolon: false,
    }
}

/// Shorthand for an expression statement with semicolon
pub(crate) fn expr_semi(ex: Expression) -> Statement {
    Statement::Expression {
        ex,
        semicolon: true,
    }
}

#[test]
fn test_comments() {
    let res = comment_stmt(Span::new("/* x * y */")).unwrap();
    assert_eq!(res.0.fragment(), &"");
    assert_eq!(res.1, Statement::Comment(" x * y "));
}

#[test]
fn test_comments_error() {
    if let Err(e) = comment_stmt(Span::new("/* x * y")).finish() {
        assert_eq!(e.input.fragment(), &"/* x * y");
        assert_eq!(e.code, nom::error::ErrorKind::Tag);
    } else {
        panic!();
    };
}

#[test]
fn test_line_comment() {
    let span = Span::new(" // hey  \n");
    assert_eq!(
        line_comment::<nom::error::Error<Span>>(span)
            .finish()
            .unwrap()
            .1,
        span.subslice(3, 6)
    );
}

#[test]
fn test_block_comment() {
    let span = Span::new(" /* hey  */\n");
    assert_eq!(
        block_comment::<nom::error::Error<Span>>(span)
            .finish()
            .unwrap()
            .1,
        span.subslice(3, 6)
    );
}

#[test]
fn test_comment() {
    let span = Span::new("/* hey  */");
    assert_eq!(
        ws_comment::<nom::error::Error<Span>>(span).finish(),
        Ok((span.subslice(span.len(), 0), ()))
    );
}

#[test]
fn test_ident() {
    let res = ident_space(Span::new("x123  ")).unwrap();
    assert_eq!(res.0.fragment(), &"");
    assert_eq!(res.1.fragment(), &"x123");
}

fn f64<'a>(f: f64) -> ExprEnum<'a> {
    ExprEnum::NumLiteral(Value::F64(f), TypeSetAnnotated::f64())
}

fn f32<'a>(f: f32) -> ExprEnum<'a> {
    ExprEnum::NumLiteral(Value::F32(f), TypeSetAnnotated::f32())
}

/// Generic float literal
fn float<'a>(f: f64) -> ExprEnum<'a> {
    ExprEnum::NumLiteral(Value::F64(f), TypeSetAnnotated::float())
}

fn i32<'a>(i: i32) -> ExprEnum<'a> {
    ExprEnum::NumLiteral(Value::I32(i), TypeSetAnnotated::i32())
}

fn i64<'a>(i: i64) -> ExprEnum<'a> {
    ExprEnum::NumLiteral(Value::I64(i), TypeSetAnnotated::i64())
}

/// Generic integer literal
fn int<'a>(i: i64) -> ExprEnum<'a> {
    ExprEnum::NumLiteral(Value::I64(i), TypeSetAnnotated::int())
}

#[test]
fn test_add() {
    let span = Span::new("123.4 + 456");
    let res = expression_statement(span).finish().unwrap().1;
    assert_eq!(
        res,
        expr_nosemi(Expression::new(
            Add(
                Box::new(Expression::new(float(123.4), span.take(5))),
                Box::new(Expression::new(int(456), span.take_split(8).0))
            ),
            span
        ),)
    );
}

#[test]
fn test_add_vars() {
    use nom::Finish;

    let span = Span::new("a + b");
    assert_eq!(
        expr(span).finish().unwrap().1,
        Expression::new(
            Add(
                Box::new(Expression::new(Variable("a"), span.take(1))),
                Box::new(Expression::new(Variable("b"), span.subslice(4, 1)))
            ),
            span,
        )
    );
}

#[test]
fn test_add_paren() {
    let span = Span::new("123.4 + (456 + 789.5)");
    let res = expression_statement(span).finish().unwrap().1;
    assert_eq!(
        res,
        expr_nosemi(Expression::new(
            Add(
                Box::new(Expression::new(float(123.4), span.take(5))),
                Box::new(Expression::new(
                    Add(
                        Box::new(Expression::new(int(456), span.subslice(9, 3))),
                        Box::new(Expression::new(float(789.5), span.subslice(15, 5))),
                    ),
                    span.subslice(8, 13)
                ))
            ),
            span
        ))
    );
}

#[test]
fn str_test() {
    let span = Span::new("\"hello\"");
    assert_eq!(
        expr(span).finish().unwrap().1,
        Expression::new(StrLiteral("hello".to_string()), span)
    );
    let span = Span::new("\"sl\\\\ash\"");
    assert_eq!(
        expr(span).finish().unwrap().1,
        Expression::new(StrLiteral("sl\\ash".to_string()), span)
    );
    let span = Span::new("\"new\\nline\"");
    assert_eq!(
        expr(span).finish().unwrap().1,
        Expression::new(StrLiteral("new\nline".to_string()), span)
    );
}

#[test]
fn expr_test() {
    let span = Span::new(" 1 +  2 ");
    assert_eq!(
        expr(span).finish().unwrap().1,
        Expression::new(
            Add(
                Box::new(Expression::new(int(1), span.subslice(1, 1))),
                Box::new(Expression::new(int(2), span.subslice(6, 1)))
            ),
            span.subslice(1, 6)
        )
    );
    let span = Span::new(" 12 + 6 - 4+  3");
    assert_eq!(
        expr(span).finish().unwrap().1,
        Expression::new(
            Add(
                Box::new(Expression::new(
                    Sub(
                        Box::new(Expression::new(
                            Add(
                                Box::new(Expression::new(int(12), span.subslice(1, 2))),
                                Box::new(Expression::new(int(6), span.subslice(6, 1)))
                            ),
                            span.subslice(1, 6)
                        )),
                        Box::new(Expression::new(int(4), span.subslice(10, 1))),
                    ),
                    span.subslice(1, 10)
                )),
                Box::new(Expression::new(int(3), span.subslice(14, 1)))
            ),
            span.subslice(1, 14)
        )
    );
    let span = Span::new(" 1 + 2*3 + 4");
    assert_eq!(
        expr(span).finish().unwrap().1,
        Expression::new(
            Add(
                Box::new(Expression::new(
                    Add(
                        Box::new(Expression::new(int(1), span.subslice(1, 1))),
                        Box::new(Expression::new(
                            Mult(
                                Box::new(Expression::new(int(2), span.subslice(5, 1))),
                                Box::new(Expression::new(int(3), span.subslice(7, 1)))
                            ),
                            span.subslice(5, 3)
                        ))
                    ),
                    span.subslice(1, 7)
                )),
                Box::new(Expression::new(int(4), span.subslice(11, 1)))
            ),
            span.subslice(1, 11)
        )
    );
}

#[test]
fn parens_test() {
    let span = Span::new(" (  2 )");
    assert_eq!(
        expr(span).finish().unwrap().1,
        Expression::new(int(2), span.subslice(1, 6))
    );
    let span = Span::new(" 2* (  3 + 4 ) ");
    assert_eq!(
        expr(span).finish().unwrap().1,
        Expression::new(
            Mult(
                Box::new(Expression::new(int(2), span.subslice(1, 1))),
                Box::new(Expression::new(
                    Add(
                        Box::new(Expression::new(int(3), span.subslice(7, 1))),
                        Box::new(Expression::new(int(4), span.subslice(11, 1))),
                    ),
                    span.subslice(4, 11)
                ))
            ),
            span.subslice(1, 14)
        )
    );
    let span = Span::new("  2*2 / ( 5 - 1) + 3");
    assert_eq!(
        expr(span).finish().unwrap().1,
        Expression::new(
            Add(
                Box::new(Expression::new(
                    Div(
                        Box::new(Expression::new(
                            Mult(
                                Box::new(Expression::new(int(2), span.subslice(2, 1))),
                                Box::new(Expression::new(int(2), span.subslice(4, 1))),
                            ),
                            span.subslice(2, 3)
                        )),
                        Box::new(Expression::new(
                            Sub(
                                Box::new(Expression::new(int(5), span.subslice(10, 1))),
                                Box::new(Expression::new(int(1), span.subslice(14, 1))),
                            ),
                            span.subslice(8, 9)
                        )),
                    ),
                    span.subslice(2, 15)
                )),
                Box::new(Expression::new(int(3), span.subslice(19, 1))),
            ),
            span.subslice(2, 18)
        )
    );
}

#[test]
fn test_literal_suffix_i32() {
    let span = Span::new("2i32");
    assert_eq!(
        expr(span).finish().unwrap().1,
        Expression::new(i32(2), span)
    );
}

#[test]
fn test_literal_suffix_i64() {
    let span = Span::new("3i64");
    assert_eq!(
        expr(span).finish().unwrap().1,
        Expression::new(i64(3), span)
    );
}

#[test]
fn test_literal_suffix_f32() {
    let span = Span::new("10.f32");
    assert_eq!(
        expr(span).finish().unwrap().1,
        Expression::new(f32(10.), span)
    );
}

#[test]
fn test_literal_suffix_f64() {
    let span = Span::new("12.f64");
    assert_eq!(
        expr(span).finish().unwrap().1,
        Expression::new(f64(12.), span)
    );
}

fn var_r(name: Span) -> Box<Expression> {
    Box::new(Expression::new(ExprEnum::Variable(*name), name))
}

#[test]
fn fn_decl_test() {
    let span = Span::new(
        "fn f(a) {
    x = 123;
    x * a;
}",
    );
    assert_eq!(
        func_decl(span).finish().unwrap().1,
        Statement::FnDecl {
            name: span.subslice(3, 1),
            args: vec![ArgDecl::new(span.subslice(5, 1), TypeDecl::Any)],
            ret_type: RetType::Void,
            stmts: Rc::new(vec![
                expr_semi(Expression::new(
                    VarAssign(
                        var_r(span.subslice(14, 1)),
                        Box::new(Expression::new(int(123), span.subslice(18, 3)))
                    ),
                    span.subslice(14, 7)
                ),),
                expr_semi(Expression::new(
                    Mult(var_r(span.subslice(27, 1)), var_r(span.subslice(31, 1))),
                    span.subslice(27, 5)
                ))
            ])
        }
    );
    assert_eq!(
        func_arg(Span::new("a: i32")).finish().unwrap().1,
        ArgDecl::new("a", TypeDecl::I32)
    );
    let span = Span::new("fn f(a: i32) { a * 2 }");
    assert_eq!(
        func_decl(span).finish().unwrap().1,
        Statement::FnDecl {
            name: span.subslice(3, 1),
            args: vec![ArgDecl::new(span.subslice(5, 1), TypeDecl::I32)],
            ret_type: RetType::Void,
            stmts: Rc::new(vec![expr_nosemi(Expression::new(
                Mult(
                    var_r(span.subslice(15, 1)),
                    Box::new(Expression::new(int(2), span.subslice(19, 1)))
                ),
                span.subslice(15, 5)
            ))])
        }
    );
    let span = Span::new("fn f(a: i32) -> f64 { a * 2 }");
    assert_eq!(
        func_decl(span).finish().unwrap().1,
        Statement::FnDecl {
            name: span.subslice(3, 1),
            args: vec![ArgDecl::new(span.subslice(5, 1), TypeDecl::I32)],
            ret_type: RetType::Some(TypeDecl::F64),
            stmts: Rc::new(vec![expr_nosemi(Expression::new(
                Mult(
                    var_r(span.subslice(22, 1)),
                    Box::new(Expression::new(int(2), span.subslice(26, 1)))
                ),
                span.subslice(22, 5)
            ))])
        }
    );
}

#[test]
fn test_variable() {
    let span = Span::new("b");
    assert_eq!(
        expr(span).finish().unwrap().1,
        Expression::new(Variable("b"), span)
    );
}

#[test]
fn test_cmp_vars() {
    let span = Span::new("a < b");
    assert_eq!(
        cmp_expr(span).finish().unwrap().1,
        Expression::new(
            LT(
                Box::new(Expression::new(Variable("a"), span.take(1))),
                Box::new(Expression::new(Variable("b"), span.subslice(4, 1)))
            ),
            span,
        )
    );
}
#[test]
fn test_cmp_literal() {
    let span = Span::new("a < 100");
    assert_eq!(
        cmp_expr(span).finish().unwrap().1,
        Expression::new(
            LT(
                Box::new(Expression::new(Variable("a"), span.take(1))),
                Box::new(Expression::new(int(100), span.subslice(4, 3)))
            ),
            span,
        )
    );
}

#[test]
fn test_bit_or() {
    use nom::Finish;
    let span = Span::new("1 | 2");
    assert_eq!(
        full_expression(span).finish().unwrap().1,
        Expression::new(
            ExprEnum::BitOr(
                Box::new(Expression::new(int(1), span.subslice(0, 1))),
                Box::new(Expression::new(int(2), span.subslice(4, 1)))
            ),
            span
        )
    );
}

#[test]
fn test_bit_not() {
    use nom::Finish;
    let span = Span::new("~1");
    assert_eq!(
        full_expression(span).finish().unwrap().1,
        Expression::new(
            ExprEnum::BitNot(Box::new(Expression::new(int(1), span.subslice(1, 1)))),
            span
        )
    );
}

#[test]
fn test_bit_or_var() {
    use nom::Finish;
    let span = Span::new("1 | 2 && 3");
    assert_eq!(
        full_expression(span).finish().unwrap().1,
        Expression::new(
            ExprEnum::And(
                Box::new(Expression::new(
                    ExprEnum::BitOr(
                        Box::new(Expression::new(int(1), span.subslice(0, 1))),
                        Box::new(Expression::new(int(2), span.subslice(4, 1)))
                    ),
                    span.subslice(0, 5)
                )),
                Box::new(Expression::new(int(3), span.subslice(9, 1)))
            ),
            span
        )
    );
}

#[test]
fn test_bit_and_var() {
    use nom::Finish;
    let span = Span::new("1 & 2 && 3");
    assert_eq!(
        full_expression(span).finish().unwrap().1,
        Expression::new(
            ExprEnum::And(
                Box::new(Expression::new(
                    ExprEnum::BitAnd(
                        Box::new(Expression::new(int(1), span.subslice(0, 1))),
                        Box::new(Expression::new(int(2), span.subslice(4, 1)))
                    ),
                    span.subslice(0, 5)
                )),
                Box::new(Expression::new(int(3), span.subslice(9, 1)))
            ),
            span
        )
    );
}

#[test]
fn test_bit_xor_var() {
    use nom::Finish;
    let span = Span::new("1 ^ 2 && 3");
    assert_eq!(
        full_expression(span).finish().unwrap().1,
        Expression::new(
            ExprEnum::And(
                Box::new(Expression::new(
                    ExprEnum::BitXor(
                        Box::new(Expression::new(int(1), span.subslice(0, 1))),
                        Box::new(Expression::new(int(2), span.subslice(4, 1)))
                    ),
                    span.subslice(0, 5)
                )),
                Box::new(Expression::new(int(3), span.subslice(9, 1)))
            ),
            span
        )
    );
}

#[test]
fn test_bit_or_arg() {
    use nom::Finish;
    let span = Span::new("a(1 | 2)");
    assert_eq!(
        full_expression(span).finish().unwrap().1,
        Expression::new(
            ExprEnum::FnInvoke(
                "a",
                vec![FnArg::new(Expression::new(
                    ExprEnum::BitOr(
                        Box::new(Expression::new(int(1), span.subslice(2, 1))),
                        Box::new(Expression::new(int(2), span.subslice(6, 1)))
                    ),
                    span.subslice(2, 5)
                ))]
            ),
            span
        )
    );
}

#[test]
fn test_or_expr() {
    let span = Span::new("a < 100");
    assert_eq!(
        or(span).finish().unwrap().1,
        Expression::new(
            LT(
                Box::new(Expression::new(Variable("a"), span.take(1))),
                Box::new(Expression::new(int(100), span.subslice(4, 3)))
            ),
            span,
        )
    );
}

#[test]
fn test_stmt() {
    let span = Span::new("  b  ;");
    assert_eq!(
        source(span).finish().unwrap().1,
        vec![expr_semi(Expression::new(
            Variable("b"),
            span.subslice(2, 1)
        ))]
    );
}

#[test]
fn test_cond() {
    let span = Span::new("if a < 100 { b }");
    assert_eq!(
        conditional(span).finish().unwrap().1,
        Expression::new(
            Conditional(
                Box::new(Expression::new(
                    LT(
                        Box::new(Expression::new(Variable("a"), span.subslice(3, 1))),
                        Box::new(Expression::new(int(100), span.subslice(7, 3)))
                    ),
                    span.subslice(3, 8)
                )),
                vec![expr_nosemi(Expression::new(
                    Variable("b"),
                    span.subslice(13, 1)
                ))],
                None
            ),
            span,
        )
    );
}

#[test]
fn test_brace() {
    let span = Span::new("{}");
    assert_eq!(
        brace_expr(span).finish().unwrap().1,
        Expression::new(Brace(vec![]), span)
    );
}

#[test]
fn test_cast() {
    let span = Span::new("a as i32");
    assert_eq!(
        full_expression(span).finish().unwrap().1,
        Expression::new(Cast(var_r(span.subslice(0, 1)), TypeDecl::I32), span)
    );
}

#[test]
fn test_tuple() {
    let span = Span::new("(1, \"a\")");
    assert_eq!(
        full_expression(span).finish().unwrap().1,
        Expression::new(
            TupleLiteral(vec![
                Expression::new(int(1), span.subslice(1, 1)),
                Expression::new(ExprEnum::StrLiteral("a".to_owned()), span.subslice(4, 3))
            ]),
            span
        )
    );
}

#[test]
fn test_type_unit_tuple() {
    let span = Span::new("()");
    assert_eq!(type_decl(span).finish().unwrap().1, TypeDecl::Tuple(vec![]));
}

#[test]
fn test_type_single_tuple() {
    let span = Span::new("(i32,)");
    assert_eq!(
        type_decl(span).finish().unwrap().1,
        TypeDecl::Tuple(vec![TypeDecl::I32])
    );
}

#[test]
fn test_type_tuple() {
    let span = Span::new("(i32, str)");
    assert_eq!(
        type_decl(span).finish().unwrap().1,
        TypeDecl::Tuple(vec![TypeDecl::I32, TypeDecl::Str])
    );
}

#[test]
fn test_tuple_index() {
    let span = Span::new("(1, \"a\").1");
    assert_eq!(
        full_expression(span).finish().unwrap().1,
        Expression::new(
            TupleIndex(
                Box::new(Expression::new(
                    TupleLiteral(vec![
                        Expression::new(int(1), span.subslice(1, 1)),
                        Expression::new(ExprEnum::StrLiteral("a".to_owned()), span.subslice(4, 3))
                    ]),
                    span.subslice(0, 8)
                )),
                1
            ),
            span
        )
    );
}

#[test]
fn test_chained_tuple_index() {
    let span = Span::new("b.1.3");
    assert_eq!(
        full_expression(span).finish().unwrap().1,
        Expression::new(
            TupleIndex(
                Box::new(Expression::new(
                    TupleIndex(var_r(span.subslice(0, 1)), 1,),
                    span
                )),
                3
            ),
            span
        )
    );
}

#[test]
fn test_non_tuple() {
    let span = Span::new("(42)");
    assert_eq!(
        full_expression(span).finish().unwrap().1,
        Expression::new(int(42), span)
    );
}

#[test]
fn test_unit_tuple() {
    let span = Span::new("()");
    assert_eq!(
        full_expression(span).finish().unwrap().1,
        Expression::new(TupleLiteral(vec![]), span)
    );
}

#[test]
fn test_single_tuple() {
    let span = Span::new("(42,)");
    assert_eq!(
        full_expression(span).finish().unwrap().1,
        Expression::new(
            TupleLiteral(vec![Expression::new(int(42), span.subslice(1, 2))]),
            span
        )
    );
}

#[test]
fn test_tuple_decl() {
    let span = Span::new("var a: (i32, str, f64) = (42, \"a\", 3.14);");
    assert_eq!(
        statement(span).finish().unwrap().1,
        Statement::VarDecl {
            name: span.subslice(4, 1),
            ty: TypeDecl::Tuple(vec![TypeDecl::I32, TypeDecl::Str, TypeDecl::F64]),
            ty_annotated: true,
            init: Some(Expression::new(
                TupleLiteral(vec![
                    Expression::new(int(42), span.subslice(26, 2)),
                    Expression::new(StrLiteral("a".to_string()), span.subslice(30, 3)),
                    Expression::new(float(3.14), span.subslice(35, 4))
                ]),
                span.subslice(25, 15)
            ))
        }
    );
}

#[test]
fn test_array_decl() {
    let span = Span::new("var a: [i32] = [1, 2];");
    assert_eq!(
        statement(span).finish().unwrap().1,
<<<<<<< HEAD
        Statement::VarDecl(
            span.subslice(4, 1),
            TypeDecl::Array(Box::new(TypeDecl::I32), ArraySize::default()),
            Some(Expression::new(
                ArrLiteral(vec![vec![
                    Expression::new(NumLiteral(Value::I64(1)), span.subslice(16, 1)),
                    Expression::new(NumLiteral(Value::I64(2)), span.subslice(19, 1)),
                ]]),
=======
        Statement::VarDecl {
            name: span.subslice(4, 1),
            ty: TypeDecl::Array(Box::new(TypeDecl::I32), ArraySize::Any),
            ty_annotated: true,
            init: Some(Expression::new(
                ArrLiteral(vec![
                    Expression::new(int(1), span.subslice(16, 1)),
                    Expression::new(int(2), span.subslice(19, 1)),
                ]),
>>>>>>> 442955ca
                span.subslice(15, 6)
            ))
        }
    );
}

#[test]
fn test_fixed_sz_array() {
    let span = Span::new("var a: [i32; 3] = [1, 2, 3];");
    assert_eq!(
        statement(span).finish().unwrap().1,
<<<<<<< HEAD
        Statement::VarDecl(
            span.subslice(4, 1),
            TypeDecl::Array(
                Box::new(TypeDecl::I32),
                ArraySize(vec![ArraySizeAxis::Fixed(3)])
            ),
            Some(Expression::new(
                ArrLiteral(vec![vec![
                    Expression::new(NumLiteral(Value::I64(1)), span.subslice(19, 1)),
                    Expression::new(NumLiteral(Value::I64(2)), span.subslice(22, 1)),
                    Expression::new(NumLiteral(Value::I64(3)), span.subslice(25, 1)),
                ]]),
=======
        Statement::VarDecl {
            name: span.subslice(4, 1),
            ty: TypeDecl::Array(Box::new(TypeDecl::I32), ArraySize::Fixed(3)),
            ty_annotated: true,
            init: Some(Expression::new(
                ArrLiteral(vec![
                    Expression::new(int(1), span.subslice(19, 1)),
                    Expression::new(int(2), span.subslice(22, 1)),
                    Expression::new(int(3), span.subslice(25, 1)),
                ]),
>>>>>>> 442955ca
                span.subslice(18, 9)
            ))
        }
    );
}

#[test]
fn test_range_sz_array() {
    let span = Span::new("var a: [i32; ..];");
    assert_eq!(
        statement(span).finish().unwrap().1,
<<<<<<< HEAD
        Statement::VarDecl(
            span.subslice(4, 1),
            TypeDecl::Array(
                Box::new(TypeDecl::I32),
                ArraySize(vec![ArraySizeAxis::Range(0..usize::MAX)])
            ),
            None
        )
=======
        Statement::VarDecl {
            name: span.subslice(4, 1),
            ty: TypeDecl::Array(Box::new(TypeDecl::I32), ArraySize::Range(0..usize::MAX)),
            ty_annotated: true,
            init: None
        }
>>>>>>> 442955ca
    );

    let span = Span::new("var a: [i32; 3..];");
    assert_eq!(
        statement(span).finish().unwrap().1,
<<<<<<< HEAD
        Statement::VarDecl(
            span.subslice(4, 1),
            TypeDecl::Array(
                Box::new(TypeDecl::I32),
                ArraySize(vec![ArraySizeAxis::Range(3..usize::MAX)])
            ),
            None
        )
=======
        Statement::VarDecl {
            name: span.subslice(4, 1),
            ty: TypeDecl::Array(Box::new(TypeDecl::I32), ArraySize::Range(3..usize::MAX)),
            ty_annotated: true,
            init: None
        }
>>>>>>> 442955ca
    );

    let span = Span::new("var a: [i32; ..10];");
    assert_eq!(
        statement(span).finish().unwrap().1,
<<<<<<< HEAD
        Statement::VarDecl(
            span.subslice(4, 1),
            TypeDecl::Array(
                Box::new(TypeDecl::I32),
                ArraySize(vec![ArraySizeAxis::Range(0..10)])
            ),
            None
        )
=======
        Statement::VarDecl {
            name: span.subslice(4, 1),
            ty: TypeDecl::Array(Box::new(TypeDecl::I32), ArraySize::Range(0..10)),
            ty_annotated: true,
            init: None
        }
    );
}
#[test]
fn test_void_fn() {
    let span = Span::new("fn returns_void() -> void { print(\"Hello\")}");
    assert_eq!(
        source(span).finish().unwrap().1,
        vec![Statement::FnDecl {
            name: span.subslice(3, 12),
            args: vec![],
            ret_type: RetType::Void,
            stmts: Rc::new(vec![expr_nosemi(Expression::new(
                FnInvoke(
                    "print",
                    vec![FnArg::new(Expression::new(
                        ExprEnum::StrLiteral("Hello".to_string()),
                        span.subslice(34, 7)
                    ))]
                ),
                span.subslice(28, 14)
            ))])
        }]
>>>>>>> 442955ca
    );
}

#[test]
<<<<<<< HEAD
fn test_muldim_array() {
    let span = Span::new("var a: [i32; 2, 3];");
    assert_eq!(
        statement(span).finish().unwrap().1,
        Statement::VarDecl(
            span.subslice(4, 1),
            TypeDecl::Array(
                Box::new(TypeDecl::I32),
                ArraySize(vec![ArraySizeAxis::Fixed(2), ArraySizeAxis::Fixed(3)])
            ),
            None
        )
=======
fn test_expr_cast() {
    let span = Span::new("(a + b) as f64");
    assert_eq!(
        source(span).finish().unwrap().1,
        vec![Statement::Expression {
            ex: Expression::new(
                ExprEnum::Cast(
                    Box::new(Expression::new(
                        ExprEnum::Add(
                            Box::new(Expression::new(
                                ExprEnum::Variable("a"),
                                span.subslice(1, 1)
                            )),
                            Box::new(Expression::new(
                                ExprEnum::Variable("b"),
                                span.subslice(5, 1)
                            ))
                        ),
                        span.subslice(0, 8)
                    )),
                    TypeDecl::F64
                ),
                span
            ),
            semicolon: false
        }]
    );
}

#[test]
fn test_cmp() {
    for op in ["<=", "<", ">=", ">", "==", "!="] {
        let s = format!("a {} b", op);
        let span = Span::new(&s);
        let mut buf = vec![0u8; 0];
        format_expr(&cmp(span).finish().unwrap().1, 0, &mut buf).unwrap();
        assert_eq!(std::str::from_utf8(&buf).unwrap(), &format!("(a {} b)", op));
    }
}

#[test]
fn test_struct_def() {
    let src = Span::new("struct A { a: i32, b: f64 }");
    let (r, stmt) = statement(src).finish().unwrap();
    assert!(r.is_empty());
    assert_eq!(
        stmt,
        Statement::Struct(StructDecl {
            name: src.subslice(7, 1),
            fields: vec![
                StructField {
                    name: src.subslice(11, 1),
                    ty: TypeDecl::I32,
                },
                StructField {
                    name: src.subslice(19, 1),
                    ty: TypeDecl::F64,
                }
            ]
        })
    );
}

#[test]
fn test_struct() {
    let src = Span::new("var a: A;");
    let (r, stmt) = statement(src).finish().unwrap();
    assert!(r.is_empty());
    assert_eq!(
        stmt,
        Statement::VarDecl {
            name: src.subslice(4, 1),
            ty: TypeDecl::TypeName(src.subslice(7, 1).to_string()),
            ty_annotated: true,
            init: None
        }
>>>>>>> 442955ca
    );
}

#[test]
fn test_multiline_array() {
    let span = Span::new("var a: [[i32; 3]; 2] = [\r\n[1, 2, 3], [4, 5, 6]\r\n];");
    assert_eq!(
        statement(span).finish().unwrap().1,
        Statement::VarDecl(
            span.subslice(4, 1),
            TypeDecl::Array(
                Box::new(TypeDecl::Array(
                    Box::new(TypeDecl::I32),
                    ArraySize(vec![ArraySizeAxis::Fixed(3)])
                )),
                ArraySize(vec![ArraySizeAxis::Fixed(2)])
            ),
            Some(Expression::new(
                ArrLiteral(vec![vec![
                    Expression::new(
                        ArrLiteral(vec![vec![
                            Expression::new(NumLiteral(Value::I64(1)), span.subslice(27, 1)),
                            Expression::new(NumLiteral(Value::I64(2)), span.subslice(30, 1)),
                            Expression::new(NumLiteral(Value::I64(3)), span.subslice(33, 1)),
                        ]]),
                        span.subslice(26, 9)
                    ),
                    Expression::new(
                        ArrLiteral(vec![vec![
                            Expression::new(NumLiteral(Value::I64(4)), span.subslice(38, 1)),
                            Expression::new(NumLiteral(Value::I64(5)), span.subslice(41, 1)),
                            Expression::new(NumLiteral(Value::I64(6)), span.subslice(44, 1)),
                        ]]),
                        span.subslice(37, 9)
                    ),
                ]]),
                span.subslice(23, 26)
            ))
        )
    );
}<|MERGE_RESOLUTION|>--- conflicted
+++ resolved
@@ -761,26 +761,15 @@
     let span = Span::new("var a: [i32] = [1, 2];");
     assert_eq!(
         statement(span).finish().unwrap().1,
-<<<<<<< HEAD
-        Statement::VarDecl(
-            span.subslice(4, 1),
-            TypeDecl::Array(Box::new(TypeDecl::I32), ArraySize::default()),
-            Some(Expression::new(
-                ArrLiteral(vec![vec![
-                    Expression::new(NumLiteral(Value::I64(1)), span.subslice(16, 1)),
-                    Expression::new(NumLiteral(Value::I64(2)), span.subslice(19, 1)),
-                ]]),
-=======
         Statement::VarDecl {
             name: span.subslice(4, 1),
-            ty: TypeDecl::Array(Box::new(TypeDecl::I32), ArraySize::Any),
+            ty: TypeDecl::Array(Box::new(TypeDecl::I32), ArraySize::default()),
             ty_annotated: true,
             init: Some(Expression::new(
                 ArrLiteral(vec![
                     Expression::new(int(1), span.subslice(16, 1)),
                     Expression::new(int(2), span.subslice(19, 1)),
                 ]),
->>>>>>> 442955ca
                 span.subslice(15, 6)
             ))
         }
@@ -792,23 +781,12 @@
     let span = Span::new("var a: [i32; 3] = [1, 2, 3];");
     assert_eq!(
         statement(span).finish().unwrap().1,
-<<<<<<< HEAD
-        Statement::VarDecl(
-            span.subslice(4, 1),
-            TypeDecl::Array(
+        Statement::VarDecl {
+            name: span.subslice(4, 1),
+            ty: TypeDecl::Array(
                 Box::new(TypeDecl::I32),
                 ArraySize(vec![ArraySizeAxis::Fixed(3)])
             ),
-            Some(Expression::new(
-                ArrLiteral(vec![vec![
-                    Expression::new(NumLiteral(Value::I64(1)), span.subslice(19, 1)),
-                    Expression::new(NumLiteral(Value::I64(2)), span.subslice(22, 1)),
-                    Expression::new(NumLiteral(Value::I64(3)), span.subslice(25, 1)),
-                ]]),
-=======
-        Statement::VarDecl {
-            name: span.subslice(4, 1),
-            ty: TypeDecl::Array(Box::new(TypeDecl::I32), ArraySize::Fixed(3)),
             ty_annotated: true,
             init: Some(Expression::new(
                 ArrLiteral(vec![
@@ -816,7 +794,6 @@
                     Expression::new(int(2), span.subslice(22, 1)),
                     Expression::new(int(3), span.subslice(25, 1)),
                 ]),
->>>>>>> 442955ca
                 span.subslice(18, 9)
             ))
         }
@@ -828,68 +805,46 @@
     let span = Span::new("var a: [i32; ..];");
     assert_eq!(
         statement(span).finish().unwrap().1,
-<<<<<<< HEAD
-        Statement::VarDecl(
-            span.subslice(4, 1),
-            TypeDecl::Array(
+        Statement::VarDecl {
+            name: span.subslice(4, 1),
+            ty: TypeDecl::Array(
                 Box::new(TypeDecl::I32),
                 ArraySize(vec![ArraySizeAxis::Range(0..usize::MAX)])
             ),
-            None
-        )
-=======
-        Statement::VarDecl {
-            name: span.subslice(4, 1),
-            ty: TypeDecl::Array(Box::new(TypeDecl::I32), ArraySize::Range(0..usize::MAX)),
             ty_annotated: true,
             init: None
         }
->>>>>>> 442955ca
     );
 
     let span = Span::new("var a: [i32; 3..];");
     assert_eq!(
         statement(span).finish().unwrap().1,
-<<<<<<< HEAD
-        Statement::VarDecl(
-            span.subslice(4, 1),
-            TypeDecl::Array(
+        Statement::VarDecl {
+            name: span.subslice(4, 1),
+            ty: TypeDecl::Array(
                 Box::new(TypeDecl::I32),
                 ArraySize(vec![ArraySizeAxis::Range(3..usize::MAX)])
             ),
-            None
-        )
-=======
-        Statement::VarDecl {
-            name: span.subslice(4, 1),
-            ty: TypeDecl::Array(Box::new(TypeDecl::I32), ArraySize::Range(3..usize::MAX)),
             ty_annotated: true,
             init: None
         }
->>>>>>> 442955ca
     );
 
     let span = Span::new("var a: [i32; ..10];");
     assert_eq!(
         statement(span).finish().unwrap().1,
-<<<<<<< HEAD
-        Statement::VarDecl(
-            span.subslice(4, 1),
-            TypeDecl::Array(
+        Statement::VarDecl {
+            name: span.subslice(4, 1),
+            ty: TypeDecl::Array(
                 Box::new(TypeDecl::I32),
                 ArraySize(vec![ArraySizeAxis::Range(0..10)])
             ),
-            None
-        )
-=======
-        Statement::VarDecl {
-            name: span.subslice(4, 1),
-            ty: TypeDecl::Array(Box::new(TypeDecl::I32), ArraySize::Range(0..10)),
             ty_annotated: true,
             init: None
         }
     );
 }
+
 #[test]
 fn test_void_fn() {
     let span = Span::new("fn returns_void() -> void { print(\"Hello\")}");
@@ -910,25 +865,10 @@
                 span.subslice(28, 14)
             ))])
         }]
->>>>>>> 442955ca
-    );
-}
-
-#[test]
-<<<<<<< HEAD
-fn test_muldim_array() {
-    let span = Span::new("var a: [i32; 2, 3];");
-    assert_eq!(
-        statement(span).finish().unwrap().1,
-        Statement::VarDecl(
-            span.subslice(4, 1),
-            TypeDecl::Array(
-                Box::new(TypeDecl::I32),
-                ArraySize(vec![ArraySizeAxis::Fixed(2), ArraySizeAxis::Fixed(3)])
-            ),
-            None
-        )
-=======
+    );
+}
+
+#[test]
 fn test_expr_cast() {
     let span = Span::new("(a + b) as f64");
     assert_eq!(
@@ -998,14 +938,30 @@
     let (r, stmt) = statement(src).finish().unwrap();
     assert!(r.is_empty());
     assert_eq!(
-        stmt,
-        Statement::VarDecl {
-            name: src.subslice(4, 1),
-            ty: TypeDecl::TypeName(src.subslice(7, 1).to_string()),
-            ty_annotated: true,
-            init: None
-        }
->>>>>>> 442955ca
+            stmt,
+            Statement::VarDecl {
+                name: src.subslice(4, 1),
+                ty: TypeDecl::TypeName(src.subslice(7, 1).to_string()),
+                ty_annotated: true,
+                init: None
+            }
+    >>>>>>> master
+        );
+}
+
+#[test]
+fn test_muldim_array() {
+    let span = Span::new("var a: [i32; 2, 3];");
+    assert_eq!(
+        statement(span).finish().unwrap().1,
+        Statement::VarDecl(
+            span.subslice(4, 1),
+            TypeDecl::Array(
+                Box::new(TypeDecl::I32),
+                ArraySize(vec![ArraySizeAxis::Fixed(2), ArraySizeAxis::Fixed(3)])
+            ),
+            None
+        )
     );
 }
 

mod lvalue;

use self::lvalue::{eval_lvalue, LValue};

use crate::{
    parser::*,
    std_fns::std_functions,
    type_decl::ArraySizeAxis,
    value::{ArrayInt, TupleEntry},
    TypeDecl, Value,
};
use std::{cell::RefCell, collections::HashMap, rc::Rc};

#[derive(Debug, PartialEq, Clone)]
pub enum RunResult {
    Yield(Value),
    Break,
}

pub type EvalResult<T> = Result<T, EvalError>;

/// Error type for the AST intepreter and bytecode interpreter.
/// Note that it is shared among 2 kinds of interpreters, so some of them only happen in either kind.
/// Also note that it is supposed to be displayed with Display or "{}" format, not with Debug or "{:?}".
///
/// It owns the value so it is not bounded by a lifetime.
/// The information about the error shold be converted to a string (by `format!("{:?}")`) before wrapping it
/// into `EvalError`.
#[non_exhaustive]
#[derive(Debug, PartialEq, Eq)]
pub enum EvalError {
    Other(String),
    CoerceError(String, String),
    OpError(String, String),
    CmpError(String, String),
    FloatOpError(String, String),
    StrOpError(String, String),
    DisallowedBreak,
    VarNotFound(String),
    FnNotFound(String),
    ArrayOutOfBounds(usize, usize),
    NonRectangularArray,
    TupleOutOfBounds(usize, usize),
    IndexNonArray,
    NeedRef(String),
    NoMatchingArg(String, String),
    MissingArg(String),
    BreakInToplevel,
    BreakInFnArg,
    NonIntegerIndex,
    NonIntegerBitwise(String),
    NoMainFound,
    NonNameFnRef(String),
    CallStackUndeflow,
    IncompatibleArrayLength(usize, usize),
<<<<<<< HEAD
    /// Some other error that happened in a library code.
    RuntimeError(String),
=======
    AssignToLiteral(String),
    IndexNonNum,
    NonLValue(String),
>>>>>>> 5482b06a
}

impl std::error::Error for EvalError {}

impl std::fmt::Display for EvalError {
    fn fmt(&self, f: &mut std::fmt::Formatter<'_>) -> std::fmt::Result {
        match self {
            Self::Other(e) => write!(f, "Unknown error: {e}"),
            Self::CoerceError(from, to) => {
                write!(f, "Coercing from {from:?} to {to:?} is disallowed")
            }
            Self::OpError(lhs, rhs) => {
                write!(f, "Unsupported operation between {lhs:?} and {rhs:?}")
            }
            Self::CmpError(lhs, rhs) => {
                write!(f, "Unsupported comparison between {lhs:?} and {rhs:?}",)
            }
            Self::FloatOpError(lhs, rhs) => {
                write!(f, "Unsupported float operation between {lhs:?} and {rhs:?}")
            }
            Self::StrOpError(lhs, rhs) => write!(
                f,
                "Unsupported string operation between {lhs:?} and {rhs:?}"
            ),
            Self::DisallowedBreak => write!(f, "Break in array literal not supported"),
            Self::VarNotFound(name) => write!(f, "Variable {name} not found in scope"),
            Self::FnNotFound(name) => write!(f, "Function {name} not found in scope"),
            Self::ArrayOutOfBounds(idx, len) => write!(
                f,
                "ArrayRef index out of range: {idx} is larger than array length {len}"
            ),
            Self::NonRectangularArray => {
                write!(f, "The array has different number of columns among rows")
            }
            Self::TupleOutOfBounds(idx, len) => write!(
                f,
                "Tuple index out of range: {idx} is larger than tuple length {len}"
            ),
            Self::IndexNonArray => write!(f, "array index must be called for an array"),
            Self::NeedRef(name) => write!(
                f,
                "We need variable reference on lhs to assign. Actually we got {name:?}"
            ),
            Self::NoMatchingArg(arg, fun) => write!(
                f,
                "No matching named parameter \"{arg}\" is found in function \"{fun}\""
            ),
            Self::MissingArg(arg) => write!(f, "No argument is given to \"{arg}\""),
            Self::BreakInToplevel => write!(f, "break in function toplevel"),
            Self::BreakInFnArg => write!(f, "Break in function argument is not supported yet!"),
            Self::NonIntegerIndex => write!(f, "Subscript type should be integer types"),
            Self::NonIntegerBitwise(val) => {
                write!(f, "Bitwise operation is not supported for {val}")
            }
            Self::NoMainFound => write!(f, "No main function found"),
            Self::NonNameFnRef(val) => write!(
                f,
                "Function can be only specified by a name (yet), but got {val}"
            ),
            Self::CallStackUndeflow => write!(f, "Call stack underflow!"),
            Self::IncompatibleArrayLength(dst, src) => write!(
                f,
                "Array length is incompatible; tried to assign {src} to {dst}"
            ),
<<<<<<< HEAD
            Self::RuntimeError(e) => write!(f, "Runtime error: {e}"),
=======
            Self::AssignToLiteral(name) => write!(f, "Cannot assign to a literal: {}", name),
            Self::IndexNonNum => write!(f, "Indexed an array with a non-number"),
            Self::NonLValue(ex) => write!(f, "Expression {} is not an lvalue.", ex),
>>>>>>> 5482b06a
        }
    }
}

impl From<String> for EvalError {
    fn from(value: String) -> Self {
        Self::Other(value)
    }
}

/// An extension trait for `Vec` to write a shorthand for
/// `values.get(idx).ok_or_else(|| EvalError::ArrayOutOfBounds(idx, values.len()))`, because
/// it's too long and shows up too often behind Rc.
pub(crate) trait EGetExt<T> {
    fn eget(&self, idx: usize) -> EvalResult<&T>;
    #[allow(dead_code)]
    fn eget_mut(&mut self, idx: usize) -> EvalResult<&mut T>;
}

impl<T> EGetExt<T> for Vec<T> {
    fn eget(&self, idx: usize) -> EvalResult<&T> {
        self.get(idx)
            .ok_or_else(|| EvalError::ArrayOutOfBounds(idx, self.len()))
    }

    fn eget_mut(&mut self, idx: usize) -> EvalResult<&mut T> {
        let len = self.len();
        self.get_mut(idx)
            .ok_or_else(|| EvalError::ArrayOutOfBounds(idx, len))
    }
}

fn unwrap_deref(e: RunResult) -> EvalResult<RunResult> {
    match &e {
        RunResult::Break => return Ok(RunResult::Break),
        _ => (),
    }
    Ok(e)
}

macro_rules! unwrap_run {
    ($e:expr) => {
        match unwrap_deref($e)? {
            RunResult::Yield(v) => v,
            RunResult::Break => return Ok(RunResult::Break),
        }
    };
}

pub(crate) fn binary_op_str(
    lhs: &Value,
    rhs: &Value,
    d: impl Fn(f64, f64) -> Result<f64, EvalError>,
    i: impl Fn(i64, i64) -> i64,
    s: impl Fn(&str, &str) -> Result<String, EvalError>,
) -> EvalResult<Value> {
    Ok(match (lhs, rhs) {
        (Value::F64(lhs), rhs) => Value::F64(d(*lhs, coerce_f64(&rhs)?)?),
        (lhs, Value::F64(rhs)) => Value::F64(d(coerce_f64(&lhs)?, *rhs)?),
        (Value::F32(lhs), rhs) => Value::F32(d(*lhs as f64, coerce_f64(&rhs)?)? as f32),
        (lhs, Value::F32(rhs)) => Value::F32(d(coerce_f64(&lhs)?, *rhs as f64)? as f32),
        (Value::I64(lhs), Value::I64(rhs)) => Value::I64(i(*lhs, *rhs)),
        (Value::I64(lhs), Value::I32(rhs)) => Value::I64(i(*lhs, *rhs as i64)),
        (Value::I32(lhs), Value::I64(rhs)) => Value::I64(i(*lhs as i64, *rhs)),
        (Value::I32(lhs), Value::I32(rhs)) => Value::I32(i(*lhs as i64, *rhs as i64) as i32),
        (Value::Str(lhs), Value::Str(rhs)) => Value::Str(s(lhs, rhs)?),
        _ => return Err(EvalError::OpError(lhs.to_string(), rhs.to_string())),
    })
}

pub(crate) fn binary_op(
    lhs: &Value,
    rhs: &Value,
    d: impl Fn(f64, f64) -> f64,
    i: impl Fn(i64, i64) -> i64,
) -> EvalResult<Value> {
    binary_op_str(
        lhs,
        rhs,
        |lhs, rhs| Ok(d(lhs, rhs)),
        i,
        |lhs, rhs| Err(EvalError::StrOpError(lhs.to_string(), rhs.to_string())),
    )
}

pub(crate) fn binary_op_int(
    lhs: &Value,
    rhs: &Value,
    i: impl Fn(i64, i64) -> i64,
) -> EvalResult<Value> {
    binary_op_str(
        lhs,
        rhs,
        |lhs, rhs| Err(EvalError::FloatOpError(lhs.to_string(), rhs.to_string())),
        i,
        |lhs, rhs| Err(EvalError::StrOpError(lhs.to_string(), rhs.to_string())),
    )
}

pub(crate) fn truthy(a: &Value) -> bool {
    match a {
        Value::F64(v) => *v != 0.,
        Value::F32(v) => *v != 0.,
        Value::I64(v) => *v != 0,
        Value::I32(v) => *v != 0,
        _ => false,
    }
}

pub(crate) fn coerce_f64(a: &Value) -> EvalResult<f64> {
    Ok(match a {
        Value::F64(v) => *v as f64,
        Value::F32(v) => *v as f64,
        Value::I64(v) => *v as f64,
        Value::I32(v) => *v as f64,
        _ => 0.,
    })
}

pub(crate) fn coerce_i64(a: &Value) -> EvalResult<i64> {
    Ok(match a {
        Value::F64(v) => *v as i64,
        Value::F32(v) => *v as i64,
        Value::I64(v) => *v as i64,
        Value::I32(v) => *v as i64,
        _ => 0,
    })
}

fn coerce_str(a: &Value) -> EvalResult<String> {
    Ok(match a {
        Value::F64(v) => v.to_string(),
        Value::F32(v) => v.to_string(),
        Value::I64(v) => v.to_string(),
        Value::I32(v) => v.to_string(),
        Value::Str(v) => v.clone(),
        _ => {
            return Err(EvalError::CoerceError(
                TypeDecl::from_value(a).to_string(),
                "str".to_string(),
            ))
        }
    })
}

fn _coerce_var(value: &Value, target: &Value) -> Result<Value, EvalError> {
    Ok(match target {
        Value::F64(_) => Value::F64(coerce_f64(value)?),
        Value::F32(_) => Value::F32(coerce_f64(value)? as f32),
        Value::I64(_) => Value::I64(coerce_i64(value)?),
        Value::I32(_) => Value::I32(coerce_i64(value)? as i32),
        Value::Str(_) => Value::Str(coerce_str(value)?),
        Value::Array(array) => {
            let ArrayInt {
                type_decl: inner_type,
                shape,
                values: inner,
            } = &array.borrow() as &ArrayInt;
            if inner.len() == 0 {
                if let Value::Array(array) = value {
                    if array.borrow().values.len() == 0 {
                        return Ok(value.clone());
                    }
                }
                return Err(EvalError::CoerceError(
                    "array".to_string(),
                    "empty array".to_string(),
                ));
            } else {
                if let Value::Array(array) = value {
                    Value::Array(ArrayInt::new(
                        inner_type.clone(),
                        shape.clone(),
                        array
                            .borrow()
                            .values
                            .iter()
                            .map(|val| -> EvalResult<_> { Ok(coerce_type(val, inner_type)?) })
                            .collect::<Result<_, _>>()?,
                    ))
                } else {
                    return Err(EvalError::CoerceError(
                        "scalar".to_string(),
                        "array".to_string(),
                    ));
                }
            }
        }
        Value::Tuple(tuple) => {
            let target_elems = tuple.borrow();
            if target_elems.len() == 0 {
                if let Value::Tuple(value_elems) = value {
                    if value_elems.borrow().len() == 0 {
                        return Ok(value.clone());
                    }
                }
                return Err(EvalError::CoerceError(
                    "array".to_string(),
                    "empty array".to_string(),
                ));
            } else {
                if let Value::Tuple(value_elems) = value {
                    Value::Tuple(Rc::new(RefCell::new(
                        value_elems
                            .borrow()
                            .iter()
                            .zip(target_elems.iter())
                            .map(|(val, tgt)| -> EvalResult<_> {
                                Ok(TupleEntry {
                                    decl: tgt.decl.clone(),
                                    value: coerce_type(&val.value, &tgt.decl)?,
                                })
                            })
                            .collect::<Result<_, _>>()?,
                    )))
                } else {
                    return Err(EvalError::CoerceError(
                        "scalar".to_string(),
                        "array".to_string(),
                    ));
                }
            }
        }
    })
}

pub fn coerce_type(value: &Value, target: &TypeDecl) -> Result<Value, EvalError> {
    Ok(match target {
        TypeDecl::Any => value.clone(),
        TypeDecl::F64 => Value::F64(coerce_f64(value)?),
        TypeDecl::F32 => Value::F32(coerce_f64(value)? as f32),
        TypeDecl::I64 => Value::I64(coerce_i64(value)?),
        TypeDecl::I32 => Value::I32(coerce_i64(value)? as i32),
        TypeDecl::Str => Value::Str(coerce_str(value)?),
        TypeDecl::Array(_, len) => {
            if let Value::Array(array) = value {
                let array = array.borrow();
                for (v_axis, t_axis) in array.shape.iter().zip(len.0.iter()) {
                    match t_axis {
                        ArraySizeAxis::Fixed(len) => {
                            if *len != *v_axis {
                                return Err(EvalError::IncompatibleArrayLength(
                                    *len,
                                    array.values.len(),
                                ));
                            }
                        }
                        ArraySizeAxis::Range(range) => {
                            if *v_axis < range.start {
                                return Err(EvalError::IncompatibleArrayLength(
                                    range.start,
                                    *v_axis,
                                ));
                            }
                            if range.end < *v_axis {
                                return Err(EvalError::IncompatibleArrayLength(range.end, *v_axis));
                            }
                        }
                        _ => {}
                    }
                }
<<<<<<< HEAD
                Value::Array(ArrayInt::new(
                    (**inner).clone(),
                    array.shape.clone(),
                    array
                        .values
                        .iter()
                        .map(|value_elem| -> Result<_, EvalError> {
                            Ok(coerce_type(value_elem, inner)?)
                        })
                        .collect::<Result<Vec<_>, _>>()?,
                ))
=======
                // Type coercion should not alter the referenced value, i.e. array elements
                return Ok(value.clone());
>>>>>>> 5482b06a
            } else {
                return Err(EvalError::CoerceError(
                    value.to_string(),
                    "array".to_string(),
                ));
            }
        }
        TypeDecl::Float => Value::F64(coerce_f64(value)?),
        TypeDecl::Integer => Value::I64(coerce_i64(value)?),
        TypeDecl::Tuple(_) => {
            if let Value::Tuple(_) = value {
                return Ok(value.clone());
            } else {
                return Err(EvalError::CoerceError(
                    value.to_string(),
                    "tuple".to_string(),
                ));
            }
        }
    })
}

fn eval_array_literal<'src, 'native>(
    val: &[Vec<Expression<'src>>],
    ctx: &mut EvalContext<'src, 'native, '_>,
) -> EvalResult<RunResult>
where
    'native: 'src,
{
    let Some(cols) = val.first().map(|row| row.len()) else {
        // An empty array has 1 dimension by convention
        let int = ArrayInt::new(TypeDecl::Any, vec![0], vec![]);
        return Ok(RunResult::Yield(Value::Array(int)));
    };

    let total_size = val.len() * cols;

    // Validate array shape
    for row in val {
        if row.len() != cols {
            return Err(EvalError::NonRectangularArray);
        }
    }

    let mut rows = Vec::with_capacity(total_size);
    for row in val.iter() {
        for cell in row.iter() {
            if let RunResult::Yield(y) = eval(cell, ctx)? {
                rows.push(y);
            } else {
                return Err(EvalError::DisallowedBreak);
            }
        }
    }

    let shape = if val.len() == 1 {
        vec![cols]
    } else {
        vec![val.len(), cols]
    };

    Ok(RunResult::Yield(Value::Array(ArrayInt::new(
        rows.first().map_or(TypeDecl::Any, TypeDecl::from_value),
        shape,
        rows,
    ))))
}

pub(crate) fn eval<'src, 'native>(
    e: &Expression<'src>,
    ctx: &mut EvalContext<'src, 'native, '_>,
) -> EvalResult<RunResult>
where
    'native: 'src,
{
    Ok(match &e.expr {
        ExprEnum::NumLiteral(val) => RunResult::Yield(val.clone()),
        ExprEnum::StrLiteral(val) => RunResult::Yield(Value::Str(val.clone())),
        ExprEnum::ArrLiteral(val) => eval_array_literal(val, ctx)?,
        ExprEnum::TupleLiteral(val) => RunResult::Yield(Value::Tuple(Rc::new(RefCell::new(
            val.iter()
                .map(|v| {
                    if let RunResult::Yield(y) = unwrap_deref(eval(v, ctx)?)? {
                        Ok(TupleEntry {
                            decl: TypeDecl::from_value(&y),
                            value: y,
                        })
                    } else {
                        Err(EvalError::DisallowedBreak)
                    }
                })
                .collect::<Result<Vec<_>, _>>()?,
        )))),
        ExprEnum::Variable(str) => RunResult::Yield(
            ctx.get_var(str)
                .ok_or_else(|| EvalError::VarNotFound(str.to_string()))?,
        ),
        ExprEnum::Cast(ex, decl) => {
            RunResult::Yield(coerce_type(&unwrap_run!(eval(ex, ctx)?), decl)?)
        }
        ExprEnum::VarAssign(lhs, rhs) => {
            let rhs_value = unwrap_run!(eval(rhs, ctx)?);
            let lhs_result = eval_lvalue(lhs, ctx)?;
            match lhs_result {
                LValue::Variable(name) => {
                    if let Some(var) = ctx.variables.borrow_mut().get_mut(name.as_str()) {
                        *var.borrow_mut() = rhs_value.clone();
                    }
                }
                LValue::ArrayRef(arr, idx) => arr.borrow_mut().values[idx] = rhs_value.clone(),
            }
            RunResult::Yield(rhs_value)
        }
        ExprEnum::FnInvoke(fname, args) => {
            let fn_args = ctx
                .get_fn(*fname)
                .ok_or_else(|| EvalError::FnNotFound(fname.to_string()))?
                .args()
                .clone();

            let mut eval_args = vec![None; fn_args.len().max(args.len())];

            // Fill unnamed args
            for (arg, eval_arg) in args.iter().zip(eval_args.iter_mut()) {
                if arg.name.is_none() {
                    *eval_arg = Some(eval(&arg.expr, ctx)?);
                }
            }

            // Find and assign named args
            for arg in args.iter() {
                if let Some(name) = arg.name {
                    if let Some(eval_arg) = fn_args
                        .iter()
                        .enumerate()
                        .find(|f| f.1.name == *name)
                        .and_then(|(i, _)| eval_args.get_mut(i))
                    {
                        *eval_arg = Some(eval(&arg.expr, ctx)?);
                    } else {
                        return Err(EvalError::VarNotFound(name.to_string()));
                    }
                }
            }

            for (arg, fn_arg) in eval_args.iter_mut().zip(fn_args.iter()) {
                if arg.is_some() {
                    continue;
                }
                if let Some(ref init) = fn_arg.init {
                    // We use a new temporary EvalContext to avoid referencing outer variables, i.e. make it
                    // a constant expression, in order to match the semantics with the bytecode compiler.
                    // Theoretically, it is possible to evaluate the expression ahead of time to reduce
                    // computation, but our priority is bytecode compiler which already does constant folding.
                    *arg = Some(eval(init, &mut EvalContext::new())?);
                }
            }

            let func = ctx
                .get_fn(*fname)
                .ok_or_else(|| EvalError::FnNotFound(fname.to_string()))?;

            let mut subctx = EvalContext::push_stack(ctx);
            match func {
                FuncDef::Code(func) => {
                    for (k, v) in func.args.iter().zip(&eval_args) {
                        if let Some(v) = v {
                            subctx.variables.borrow_mut().insert(
                                k.name,
                                Rc::new(RefCell::new(coerce_type(&unwrap_run!(v.clone()), &k.ty)?)),
                            );
                        } else {
                            return Err(EvalError::MissingArg(k.name.to_string()));
                        }
                    }
                    let run_result = run(&func.stmts, &mut subctx)?;
                    match unwrap_deref(run_result)? {
                        RunResult::Yield(v) => match &func.ret_type {
                            Some(ty) => RunResult::Yield(coerce_type(&v, ty)?),
                            None => RunResult::Yield(v),
                        },
                        RunResult::Break => return Err(EvalError::BreakInToplevel),
                    }
                }
                FuncDef::Native(native) => RunResult::Yield((native.code)(
                    &eval_args
                        .into_iter()
                        .map(|e| match e {
                            Some(RunResult::Yield(v)) => Ok(v.clone()),
                            Some(RunResult::Break) => Err(EvalError::BreakInFnArg),
                            _ => Err(EvalError::MissingArg("arg".to_string())),
                        })
                        .collect::<Result<Vec<_>, _>>()?,
                )?),
            }
        }
        ExprEnum::ArrIndex(ex, args) => {
            let args = args
                .iter()
                .map(|v| eval(v, ctx))
                .collect::<Result<Vec<_>, _>>()?;
            let arg0 = match unwrap_deref(args[0].clone())? {
                RunResult::Yield(v) => {
                    if let Value::I64(idx) = coerce_type(&v, &TypeDecl::I64)? {
                        idx as u64
                    } else {
                        return Err(EvalError::NonIntegerIndex);
                    }
                }
                RunResult::Break => {
                    return Ok(RunResult::Break);
                }
            };
            let result = unwrap_run!(eval(ex, ctx)?);
            RunResult::Yield(result.array_get(arg0)?)
        }
        ExprEnum::TupleIndex(ex, index) => {
            let result = unwrap_run!(eval(ex, ctx)?);
            RunResult::Yield(result.tuple_get(*index as u64)?)
        }
        ExprEnum::Not(val) => {
            RunResult::Yield(Value::I32(if truthy(&unwrap_run!(eval(val, ctx)?)) {
                0
            } else {
                1
            }))
        }
        ExprEnum::BitNot(val) => {
            let val = unwrap_run!(eval(val, ctx)?);
            RunResult::Yield(match val {
                Value::I32(i) => Value::I32(!i),
                Value::I64(i) => Value::I64(!i),
                _ => return Err(EvalError::NonIntegerBitwise(format!("{val:?}"))),
            })
        }
        ExprEnum::Add(lhs, rhs) => {
            let res = RunResult::Yield(binary_op_str(
                &unwrap_run!(eval(lhs, ctx)?),
                &unwrap_run!(eval(rhs, ctx)?),
                |lhs, rhs| Ok(lhs + rhs),
                |lhs, rhs| lhs + rhs,
                |lhs: &str, rhs: &str| Ok(lhs.to_string() + rhs),
            )?);
            res
        }
        ExprEnum::Sub(lhs, rhs) => RunResult::Yield(binary_op(
            &unwrap_run!(eval(lhs, ctx)?),
            &unwrap_run!(eval(rhs, ctx)?),
            |lhs, rhs| lhs - rhs,
            |lhs, rhs| lhs - rhs,
        )?),
        ExprEnum::Mult(lhs, rhs) => RunResult::Yield(binary_op(
            &unwrap_run!(eval(lhs, ctx)?),
            &unwrap_run!(eval(rhs, ctx)?),
            |lhs, rhs| lhs * rhs,
            |lhs, rhs| lhs * rhs,
        )?),
        ExprEnum::Div(lhs, rhs) => RunResult::Yield(binary_op(
            &unwrap_run!(eval(lhs, ctx)?),
            &unwrap_run!(eval(rhs, ctx)?),
            |lhs, rhs| lhs / rhs,
            |lhs, rhs| lhs / rhs,
        )?),
        ExprEnum::LT(lhs, rhs) => RunResult::Yield(binary_op(
            &unwrap_run!(eval(lhs, ctx)?),
            &unwrap_run!(eval(rhs, ctx)?),
            |lhs, rhs| if lhs < rhs { 1. } else { 0. },
            |lhs, rhs| if lhs < rhs { 1 } else { 0 },
        )?),
        ExprEnum::GT(lhs, rhs) => RunResult::Yield(binary_op(
            &unwrap_run!(eval(lhs, ctx)?),
            &unwrap_run!(eval(rhs, ctx)?),
            |lhs, rhs| if lhs > rhs { 1. } else { 0. },
            |lhs, rhs| if lhs > rhs { 1 } else { 0 },
        )?),
        ExprEnum::BitAnd(lhs, rhs) => RunResult::Yield(binary_op_int(
            &unwrap_run!(eval(lhs, ctx)?),
            &unwrap_run!(eval(rhs, ctx)?),
            |lhs, rhs| lhs & rhs,
        )?),
        ExprEnum::BitXor(lhs, rhs) => RunResult::Yield(binary_op_int(
            &unwrap_run!(eval(lhs, ctx)?),
            &unwrap_run!(eval(rhs, ctx)?),
            |lhs, rhs| lhs ^ rhs,
        )?),
        ExprEnum::BitOr(lhs, rhs) => RunResult::Yield(binary_op_int(
            &unwrap_run!(eval(lhs, ctx)?),
            &unwrap_run!(eval(rhs, ctx)?),
            |lhs, rhs| lhs | rhs,
        )?),
        ExprEnum::And(lhs, rhs) => RunResult::Yield(Value::I32(
            if truthy(&unwrap_run!(eval(lhs, ctx)?)) && truthy(&unwrap_run!(eval(rhs, ctx)?)) {
                1
            } else {
                0
            },
        )),
        ExprEnum::Or(lhs, rhs) => RunResult::Yield(Value::I32(
            if truthy(&unwrap_run!(eval(lhs, ctx)?)) || truthy(&unwrap_run!(eval(rhs, ctx)?)) {
                1
            } else {
                0
            },
        )),
        ExprEnum::Conditional(cond, true_branch, false_branch) => {
            if truthy(&unwrap_run!(eval(cond, ctx)?)) {
                run(true_branch, ctx)?
            } else if let Some(ast) = false_branch {
                run(ast, ctx)?
            } else {
                RunResult::Yield(Value::I32(0))
            }
        }
        ExprEnum::Brace(stmts) => {
            let mut subctx = EvalContext::push_stack(ctx);
            run(stmts, &mut subctx)?
        }
    })
}

<<<<<<< HEAD
=======
pub(crate) fn s_print(vals: &[Value]) -> EvalResult<Value> {
    fn print_inner(val: &Value) -> EvalResult<()> {
        match val {
            Value::F64(val) => print!("{}", val),
            Value::F32(val) => print!("{}", val),
            Value::I64(val) => print!("{}", val),
            Value::I32(val) => print!("{}", val),
            Value::Str(val) => print!("{}", val),
            Value::Array(val) => {
                print!("[");
                for (i, val) in val.borrow().values.iter().enumerate() {
                    if i != 0 {
                        print!(", ");
                    }
                    print_inner(val)?;
                }
                print!("]");
            }
            Value::Tuple(val) => {
                print!("(");
                for (i, val) in val.borrow().iter().enumerate() {
                    if i != 0 {
                        print!(", ");
                    }
                    print_inner(&val.value)?;
                }
                print!(")");
            }
        }
        Ok(())
    }
    for val in vals {
        print_inner(val)?;
        // Put a space between tokens
        print!(" ");
    }
    print!("\n");
    Ok(Value::I32(0))
}

fn s_puts(vals: &[Value]) -> Result<Value, EvalError> {
    fn puts_inner<'a>(vals: &mut dyn Iterator<Item = &'a Value>) {
        for val in vals {
            match val {
                Value::F64(val) => print!("{}", val),
                Value::F32(val) => print!("{}", val),
                Value::I64(val) => print!("{}", val),
                Value::I32(val) => print!("{}", val),
                Value::Str(val) => print!("{}", val),
                Value::Array(val) => puts_inner(&mut val.borrow().values.iter()),
                Value::Tuple(val) => puts_inner(&mut val.borrow().iter().map(|v| &v.value)),
            }
        }
    }
    puts_inner(&mut vals.iter());
    Ok(Value::I32(0))
}

pub(crate) fn s_type(vals: &[Value]) -> Result<Value, EvalError> {
    fn type_str(val: &Value) -> String {
        match val {
            Value::F64(_) => "f64".to_string(),
            Value::F32(_) => "f32".to_string(),
            Value::I64(_) => "i64".to_string(),
            Value::I32(_) => "i32".to_string(),
            Value::Str(_) => "str".to_string(),
            Value::Array(inner) => format!("[{}]", inner.borrow().type_decl),
            Value::Tuple(inner) => format!(
                "({})",
                &inner.borrow().iter().fold(String::new(), |acc, cur| {
                    if acc.is_empty() {
                        cur.decl.to_string()
                    } else {
                        acc + ", " + &cur.decl.to_string()
                    }
                })
            ),
        }
    }
    if let [val, ..] = vals {
        Ok(Value::Str(type_str(val)))
    } else {
        Ok(Value::I32(0))
    }
}

pub(crate) fn s_len(vals: &[Value]) -> Result<Value, EvalError> {
    if let [val, ..] = vals {
        Ok(Value::I64(val.array_len()? as i64))
    } else {
        Ok(Value::I32(0))
    }
}

pub(crate) fn s_push(vals: &[Value]) -> Result<Value, EvalError> {
    if let [arr, val, ..] = vals {
        let val = val.clone();
        arr.array_push(val).map(|_| Value::I32(0))
    } else {
        Ok(Value::I32(0))
    }
}

pub(crate) fn s_hex_string(vals: &[Value]) -> Result<Value, EvalError> {
    if let [val, ..] = vals {
        match coerce_type(val, &TypeDecl::I64)? {
            Value::I64(i) => Ok(Value::Str(format!("{:02x}", i))),
            _ => Err(EvalError::Other(
                "hex_string() could not convert argument to i64".to_string(),
            )),
        }
    } else {
        Ok(Value::Str("".to_string()))
    }
}

>>>>>>> 5482b06a
#[derive(Clone)]
pub struct FuncCode<'src> {
    args: Vec<ArgDecl<'src>>,
    pub(crate) ret_type: Option<TypeDecl>,
    /// Owning a clone of AST of statements is not quite efficient, but we could not get
    /// around the borrow checker.
    stmts: Rc<Vec<Statement<'src>>>,
}

impl<'src> FuncCode<'src> {
    pub(crate) fn new(
        stmts: Rc<Vec<Statement<'src>>>,
        args: Vec<ArgDecl<'src>>,
        ret_type: Option<TypeDecl>,
    ) -> Self {
        Self {
            args,
            ret_type,
            stmts,
        }
    }
}

#[derive(Clone)]
pub struct NativeCode<'native> {
    args: Vec<ArgDecl<'native>>,
    pub(crate) ret_type: Option<TypeDecl>,
    code: &'native dyn Fn(&[Value]) -> Result<Value, EvalError>,
}

impl<'native> NativeCode<'native> {
    pub(crate) fn new(
        code: &'native dyn Fn(&[Value]) -> Result<Value, EvalError>,
        args: Vec<ArgDecl<'native>>,
        ret_type: Option<TypeDecl>,
    ) -> Self {
        Self {
            args,
            ret_type,
            code,
        }
    }
}

#[derive(Clone)]
pub enum FuncDef<'src, 'native> {
    Code(FuncCode<'src>),
    Native(NativeCode<'native>),
}

impl<'src, 'native> FuncDef<'src, 'native> {
    pub fn new_native(
        code: &'native dyn Fn(&[Value]) -> Result<Value, EvalError>,
        args: Vec<ArgDecl<'native>>,
        ret_type: Option<TypeDecl>,
    ) -> Self {
        Self::Native(NativeCode::new(code, args, ret_type))
    }

    pub(crate) fn args(&self) -> &Vec<ArgDecl<'src>>
    where
        'native: 'src,
    {
        match self {
            FuncDef::Code(FuncCode { args, .. }) => args,
            FuncDef::Native(NativeCode { args, .. }) => args,
        }
    }
}

/// A context stat for evaluating a script.
///
/// It has 3 lifetime arguments:
///  * the source code ('src)
///  * the native function code ('native) and
///  * the parent eval context ('ctx)
///
/// In general, they all can have different lifetimes.
#[derive(Clone)]
pub struct EvalContext<'src, 'native, 'ctx> {
    /// RefCell to allow mutation in super context.
    /// Also, the inner values must be Rc of RefCell because a reference could be returned from
    /// a function so that the variable scope may have been ended.
    variables: RefCell<HashMap<&'src str, Rc<RefCell<Value>>>>,
    /// Function names are owned strings because it can be either from source or native.
    /// Unlike variables, functions cannot be overwritten in the outer scope, so it does not
    /// need to be wrapped in a RefCell.
    functions: HashMap<String, FuncDef<'src, 'native>>,
    super_context: Option<&'ctx EvalContext<'src, 'native, 'ctx>>,
}

impl<'src, 'ast, 'native, 'ctx> EvalContext<'src, 'native, 'ctx> {
    pub fn new() -> Self {
        Self {
            variables: RefCell::new(HashMap::new()),
            functions: std_functions(),
            super_context: None,
        }
    }

    pub fn set_fn(&mut self, name: &str, fun: FuncDef<'src, 'native>) {
        self.functions.insert(name.to_string(), fun);
    }

    fn push_stack(super_ctx: &'ctx Self) -> Self {
        Self {
            variables: RefCell::new(HashMap::new()),
            functions: HashMap::new(),
            super_context: Some(super_ctx),
        }
    }

    fn get_var(&self, name: &str) -> Option<Value> {
        if let Some(val) = self.variables.borrow().get(name) {
            Some(val.borrow().clone())
        } else if let Some(super_ctx) = self.super_context {
            super_ctx.get_var(name)
        } else {
            None
        }
    }

    fn _get_var_rc(&self, name: &str) -> Option<Rc<RefCell<Value>>> {
        if let Some(val) = self.variables.borrow().get(name) {
            Some(val.clone())
        } else if let Some(super_ctx) = self.super_context {
            super_ctx._get_var_rc(name)
        } else {
            None
        }
    }

    fn get_fn(&self, name: &str) -> Option<&FuncDef<'src, 'native>> {
        if let Some(val) = self.functions.get(name) {
            Some(val)
        } else if let Some(super_ctx) = self.super_context {
            super_ctx.get_fn(name)
        } else {
            None
        }
    }
}

macro_rules! unwrap_break {
    ($e:expr) => {
        match unwrap_deref($e)? {
            RunResult::Yield(v) => v,
            RunResult::Break => break,
        }
    };
}

pub fn run<'src, 'native>(
    stmts: &Vec<Statement<'src>>,
    ctx: &mut EvalContext<'src, 'native, '_>,
) -> Result<RunResult, EvalError>
where
    'native: 'src,
{
    let mut res = RunResult::Yield(Value::I32(0));
    for stmt in stmts {
        match stmt {
            Statement::VarDecl(var, type_, initializer) => {
                let init_val = if let Some(init_expr) = initializer {
                    unwrap_break!(eval(init_expr, ctx)?)
                } else {
                    Value::I32(0)
                };
                let init_val = coerce_type(&init_val, type_)?;
                ctx.variables
                    .borrow_mut()
                    .insert(*var, Rc::new(RefCell::new(init_val)));
            }
            Statement::FnDecl {
                name,
                args,
                ret_type,
                stmts,
            } => {
                ctx.functions.insert(
                    name.to_string(),
                    FuncDef::Code(FuncCode::new(stmts.clone(), args.clone(), ret_type.clone())),
                );
            }
            Statement::Expression(e) => {
                res = eval(&e, ctx)?;
                if let RunResult::Break = res {
                    return Ok(res);
                }
                // println!("Expression evaluates to: {:?}", res);
            }
            Statement::Loop(e) => loop {
                res = RunResult::Yield(unwrap_break!(run(e, ctx)?));
            },
            Statement::While(cond, e) => loop {
                match unwrap_deref(eval(cond, ctx)?)? {
                    RunResult::Yield(v) => {
                        if !truthy(&v) {
                            break;
                        }
                    }
                    RunResult::Break => break,
                }
                res = match unwrap_deref(run(e, ctx)?)? {
                    RunResult::Yield(v) => RunResult::Yield(v),
                    RunResult::Break => break,
                };
            },
            Statement::For(iter, from, to, e) => {
                let from_res = coerce_i64(&unwrap_break!(eval(from, ctx)?))? as i64;
                let to_res = coerce_i64(&unwrap_break!(eval(to, ctx)?))? as i64;
                for i in from_res..to_res {
                    ctx.variables
                        .borrow_mut()
                        .insert(iter, Rc::new(RefCell::new(Value::I64(i))));
                    res = RunResult::Yield(unwrap_break!(run(e, ctx)?));
                }
            }
            Statement::Break => {
                return Ok(RunResult::Break);
            }
            _ => {}
        }
    }
    Ok(res)
}

#[cfg(test)]
mod test;<|MERGE_RESOLUTION|>--- conflicted
+++ resolved
@@ -53,14 +53,11 @@
     NonNameFnRef(String),
     CallStackUndeflow,
     IncompatibleArrayLength(usize, usize),
-<<<<<<< HEAD
-    /// Some other error that happened in a library code.
-    RuntimeError(String),
-=======
     AssignToLiteral(String),
     IndexNonNum,
     NonLValue(String),
->>>>>>> 5482b06a
+    /// Some other error that happened in a library code.
+    RuntimeError(String),
 }
 
 impl std::error::Error for EvalError {}
@@ -125,13 +122,10 @@
                 f,
                 "Array length is incompatible; tried to assign {src} to {dst}"
             ),
-<<<<<<< HEAD
-            Self::RuntimeError(e) => write!(f, "Runtime error: {e}"),
-=======
             Self::AssignToLiteral(name) => write!(f, "Cannot assign to a literal: {}", name),
             Self::IndexNonNum => write!(f, "Indexed an array with a non-number"),
             Self::NonLValue(ex) => write!(f, "Expression {} is not an lvalue.", ex),
->>>>>>> 5482b06a
+            Self::RuntimeError(e) => write!(f, "Runtime error: {e}"),
         }
     }
 }
@@ -393,22 +387,8 @@
                         _ => {}
                     }
                 }
-<<<<<<< HEAD
-                Value::Array(ArrayInt::new(
-                    (**inner).clone(),
-                    array.shape.clone(),
-                    array
-                        .values
-                        .iter()
-                        .map(|value_elem| -> Result<_, EvalError> {
-                            Ok(coerce_type(value_elem, inner)?)
-                        })
-                        .collect::<Result<Vec<_>, _>>()?,
-                ))
-=======
                 // Type coercion should not alter the referenced value, i.e. array elements
                 return Ok(value.clone());
->>>>>>> 5482b06a
             } else {
                 return Err(EvalError::CoerceError(
                     value.to_string(),
@@ -729,8 +709,6 @@
     })
 }
 
-<<<<<<< HEAD
-=======
 pub(crate) fn s_print(vals: &[Value]) -> EvalResult<Value> {
     fn print_inner(val: &Value) -> EvalResult<()> {
         match val {
@@ -847,7 +825,6 @@
     }
 }
 
->>>>>>> 5482b06a
 #[derive(Clone)]
 pub struct FuncCode<'src> {
     args: Vec<ArgDecl<'src>>,

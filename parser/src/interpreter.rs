--- conflicted
+++ resolved
@@ -6,17 +6,11 @@
     coercion::{coerce_f64, coerce_i64, coerce_type},
     eval_error::EvalError,
     parser::*,
-<<<<<<< HEAD
     std_fns::std_functions,
-    type_decl::ArraySizeAxis,
-    value::{ArrayInt, TupleEntry},
-=======
-    type_decl::ArraySize,
     value::{ArrayInt, StructInt, TupleEntry},
->>>>>>> 442955ca
     TypeDecl, Value,
 };
-use std::{cell::RefCell, collections::HashMap, convert::TryInto, io::Write, rc::Rc};
+use std::{cell::RefCell, collections::HashMap, io::Write, rc::Rc};
 
 #[derive(Debug, PartialEq, Clone)]
 pub enum RunResult {
@@ -26,126 +20,6 @@
 
 pub type EvalResult<T> = Result<T, EvalError>;
 
-<<<<<<< HEAD
-/// Error type for the AST intepreter and bytecode interpreter.
-/// Note that it is shared among 2 kinds of interpreters, so some of them only happen in either kind.
-/// Also note that it is supposed to be displayed with Display or "{}" format, not with Debug or "{:?}".
-///
-/// It owns the value so it is not bounded by a lifetime.
-/// The information about the error shold be converted to a string (by `format!("{:?}")`) before wrapping it
-/// into `EvalError`.
-#[non_exhaustive]
-#[derive(Debug, PartialEq, Eq)]
-pub enum EvalError {
-    Other(String),
-    CoerceError(String, String),
-    OpError(String, String),
-    CmpError(String, String),
-    FloatOpError(String, String),
-    StrOpError(String, String),
-    DisallowedBreak,
-    VarNotFound(String),
-    FnNotFound(String),
-    ArrayOutOfBounds(usize, usize),
-    NonRectangularArray,
-    TupleOutOfBounds(usize, usize),
-    IndexNonArray,
-    NeedRef(String),
-    NoMatchingArg(String, String),
-    MissingArg(String),
-    BreakInToplevel,
-    BreakInFnArg,
-    NonIntegerIndex,
-    NonIntegerBitwise(String),
-    NoMainFound,
-    NonNameFnRef(String),
-    CallStackUndeflow,
-    IncompatibleArrayLength(usize, usize),
-    AssignToLiteral(String),
-    IndexNonNum,
-    NonLValue(String),
-    /// Some other error that happened in a library code.
-    RuntimeError(String),
-}
-
-impl std::error::Error for EvalError {}
-
-impl std::fmt::Display for EvalError {
-    fn fmt(&self, f: &mut std::fmt::Formatter<'_>) -> std::fmt::Result {
-        match self {
-            Self::Other(e) => write!(f, "Unknown error: {e}"),
-            Self::CoerceError(from, to) => {
-                write!(f, "Coercing from {from:?} to {to:?} is disallowed")
-            }
-            Self::OpError(lhs, rhs) => {
-                write!(f, "Unsupported operation between {lhs:?} and {rhs:?}")
-            }
-            Self::CmpError(lhs, rhs) => {
-                write!(f, "Unsupported comparison between {lhs:?} and {rhs:?}",)
-            }
-            Self::FloatOpError(lhs, rhs) => {
-                write!(f, "Unsupported float operation between {lhs:?} and {rhs:?}")
-            }
-            Self::StrOpError(lhs, rhs) => write!(
-                f,
-                "Unsupported string operation between {lhs:?} and {rhs:?}"
-            ),
-            Self::DisallowedBreak => write!(f, "Break in array literal not supported"),
-            Self::VarNotFound(name) => write!(f, "Variable {name} not found in scope"),
-            Self::FnNotFound(name) => write!(f, "Function {name} not found in scope"),
-            Self::ArrayOutOfBounds(idx, len) => write!(
-                f,
-                "ArrayRef index out of range: {idx} is larger than array length {len}"
-            ),
-            Self::NonRectangularArray => {
-                write!(f, "The array has different number of columns among rows")
-            }
-            Self::TupleOutOfBounds(idx, len) => write!(
-                f,
-                "Tuple index out of range: {idx} is larger than tuple length {len}"
-            ),
-            Self::IndexNonArray => write!(f, "array index must be called for an array"),
-            Self::NeedRef(name) => write!(
-                f,
-                "We need variable reference on lhs to assign. Actually we got {name:?}"
-            ),
-            Self::NoMatchingArg(arg, fun) => write!(
-                f,
-                "No matching named parameter \"{arg}\" is found in function \"{fun}\""
-            ),
-            Self::MissingArg(arg) => write!(f, "No argument is given to \"{arg}\""),
-            Self::BreakInToplevel => write!(f, "break in function toplevel"),
-            Self::BreakInFnArg => write!(f, "Break in function argument is not supported yet!"),
-            Self::NonIntegerIndex => write!(f, "Subscript type should be integer types"),
-            Self::NonIntegerBitwise(val) => {
-                write!(f, "Bitwise operation is not supported for {val}")
-            }
-            Self::NoMainFound => write!(f, "No main function found"),
-            Self::NonNameFnRef(val) => write!(
-                f,
-                "Function can be only specified by a name (yet), but got {val}"
-            ),
-            Self::CallStackUndeflow => write!(f, "Call stack underflow!"),
-            Self::IncompatibleArrayLength(dst, src) => write!(
-                f,
-                "Array length is incompatible; tried to assign {src} to {dst}"
-            ),
-            Self::AssignToLiteral(name) => write!(f, "Cannot assign to a literal: {}", name),
-            Self::IndexNonNum => write!(f, "Indexed an array with a non-number"),
-            Self::NonLValue(ex) => write!(f, "Expression {} is not an lvalue.", ex),
-            Self::RuntimeError(e) => write!(f, "Runtime error: {e}"),
-        }
-    }
-}
-
-impl From<String> for EvalError {
-    fn from(value: String) -> Self {
-        Self::Other(value)
-    }
-}
-
-=======
->>>>>>> 442955ca
 /// An extension trait for `Vec` to write a shorthand for
 /// `values.get(idx).ok_or_else(|| EvalError::ArrayOutOfBounds(idx, values.len()))`, because
 /// it's too long and shows up too often behind Rc.
@@ -266,183 +140,6 @@
     }
 }
 
-<<<<<<< HEAD
-pub(crate) fn coerce_f64(a: &Value) -> EvalResult<f64> {
-    Ok(match a {
-        Value::F64(v) => *v as f64,
-        Value::F32(v) => *v as f64,
-        Value::I64(v) => *v as f64,
-        Value::I32(v) => *v as f64,
-        _ => 0.,
-    })
-}
-
-pub(crate) fn coerce_i64(a: &Value) -> EvalResult<i64> {
-    Ok(match a {
-        Value::F64(v) => *v as i64,
-        Value::F32(v) => *v as i64,
-        Value::I64(v) => *v as i64,
-        Value::I32(v) => *v as i64,
-        _ => 0,
-    })
-}
-
-fn coerce_str(a: &Value) -> EvalResult<String> {
-    Ok(match a {
-        Value::F64(v) => v.to_string(),
-        Value::F32(v) => v.to_string(),
-        Value::I64(v) => v.to_string(),
-        Value::I32(v) => v.to_string(),
-        Value::Str(v) => v.clone(),
-        _ => {
-            return Err(EvalError::CoerceError(
-                TypeDecl::from_value(a).to_string(),
-                "str".to_string(),
-            ))
-        }
-    })
-}
-
-fn _coerce_var(value: &Value, target: &Value) -> Result<Value, EvalError> {
-    Ok(match target {
-        Value::F64(_) => Value::F64(coerce_f64(value)?),
-        Value::F32(_) => Value::F32(coerce_f64(value)? as f32),
-        Value::I64(_) => Value::I64(coerce_i64(value)?),
-        Value::I32(_) => Value::I32(coerce_i64(value)? as i32),
-        Value::Str(_) => Value::Str(coerce_str(value)?),
-        Value::Array(array) => {
-            let ArrayInt {
-                type_decl: inner_type,
-                shape,
-                values: inner,
-            } = &array.borrow() as &ArrayInt;
-            if inner.len() == 0 {
-                if let Value::Array(array) = value {
-                    if array.borrow().values.len() == 0 {
-                        return Ok(value.clone());
-                    }
-                }
-                return Err(EvalError::CoerceError(
-                    "array".to_string(),
-                    "empty array".to_string(),
-                ));
-            } else {
-                if let Value::Array(array) = value {
-                    Value::Array(ArrayInt::new(
-                        inner_type.clone(),
-                        shape.clone(),
-                        array
-                            .borrow()
-                            .values
-                            .iter()
-                            .map(|val| -> EvalResult<_> { Ok(coerce_type(val, inner_type)?) })
-                            .collect::<Result<_, _>>()?,
-                    ))
-                } else {
-                    return Err(EvalError::CoerceError(
-                        "scalar".to_string(),
-                        "array".to_string(),
-                    ));
-                }
-            }
-        }
-        Value::Tuple(tuple) => {
-            let target_elems = tuple.borrow();
-            if target_elems.len() == 0 {
-                if let Value::Tuple(value_elems) = value {
-                    if value_elems.borrow().len() == 0 {
-                        return Ok(value.clone());
-                    }
-                }
-                return Err(EvalError::CoerceError(
-                    "array".to_string(),
-                    "empty array".to_string(),
-                ));
-            } else {
-                if let Value::Tuple(value_elems) = value {
-                    Value::Tuple(Rc::new(RefCell::new(
-                        value_elems
-                            .borrow()
-                            .iter()
-                            .zip(target_elems.iter())
-                            .map(|(val, tgt)| -> EvalResult<_> {
-                                Ok(TupleEntry {
-                                    decl: tgt.decl.clone(),
-                                    value: coerce_type(&val.value, &tgt.decl)?,
-                                })
-                            })
-                            .collect::<Result<_, _>>()?,
-                    )))
-                } else {
-                    return Err(EvalError::CoerceError(
-                        "scalar".to_string(),
-                        "array".to_string(),
-                    ));
-                }
-            }
-        }
-    })
-}
-
-pub fn coerce_type(value: &Value, target: &TypeDecl) -> Result<Value, EvalError> {
-    Ok(match target {
-        TypeDecl::Any => value.clone(),
-        TypeDecl::F64 => Value::F64(coerce_f64(value)?),
-        TypeDecl::F32 => Value::F32(coerce_f64(value)? as f32),
-        TypeDecl::I64 => Value::I64(coerce_i64(value)?),
-        TypeDecl::I32 => Value::I32(coerce_i64(value)? as i32),
-        TypeDecl::Str => Value::Str(coerce_str(value)?),
-        TypeDecl::Array(_, len) => {
-            if let Value::Array(array) = value {
-                let array = array.borrow();
-                for (v_axis, t_axis) in array.shape.iter().zip(len.0.iter()) {
-                    match t_axis {
-                        ArraySizeAxis::Fixed(len) => {
-                            if *len != *v_axis {
-                                return Err(EvalError::IncompatibleArrayLength(
-                                    *len,
-                                    array.values.len(),
-                                ));
-                            }
-                        }
-                        ArraySizeAxis::Range(range) => {
-                            if *v_axis < range.start {
-                                return Err(EvalError::IncompatibleArrayLength(
-                                    range.start,
-                                    *v_axis,
-                                ));
-                            }
-                            if range.end < *v_axis {
-                                return Err(EvalError::IncompatibleArrayLength(range.end, *v_axis));
-                            }
-                        }
-                        _ => {}
-                    }
-                }
-                // Type coercion should not alter the referenced value, i.e. array elements
-                return Ok(value.clone());
-            } else {
-                return Err(EvalError::CoerceError(
-                    value.to_string(),
-                    "array".to_string(),
-                ));
-            }
-        }
-        TypeDecl::Float => Value::F64(coerce_f64(value)?),
-        TypeDecl::Integer => Value::I64(coerce_i64(value)?),
-        TypeDecl::Tuple(_) => {
-            if let Value::Tuple(_) = value {
-                return Ok(value.clone());
-            } else {
-                return Err(EvalError::CoerceError(
-                    value.to_string(),
-                    "tuple".to_string(),
-                ));
-            }
-        }
-    })
-}
-
 fn eval_array_literal<'src, 'native>(
     val: &[Vec<Expression<'src>>],
     ctx: &mut EvalContext<'src, 'native, '_>,
@@ -489,8 +186,6 @@
     ))))
 }
 
-=======
->>>>>>> 442955ca
 pub(crate) fn eval<'src, 'native>(
     e: &Expression<'src>,
     ctx: &mut EvalContext<'src, 'native, '_>,
@@ -501,49 +196,7 @@
     Ok(match &e.expr {
         ExprEnum::NumLiteral(val, _) => RunResult::Yield(val.clone()),
         ExprEnum::StrLiteral(val) => RunResult::Yield(Value::Str(val.clone())),
-<<<<<<< HEAD
         ExprEnum::ArrLiteral(val) => eval_array_literal(val, ctx)?,
-=======
-        ExprEnum::ArrLiteral(val) => RunResult::Yield(Value::Array(ArrayInt::new(
-            TypeDecl::Any,
-            val.iter()
-                .map(|v| {
-                    if let RunResult::Yield(y) = eval(v, ctx)? {
-                        Ok(y)
-                    } else {
-                        Err(EvalError::DisallowedBreak)
-                    }
-                })
-                .collect::<Result<Vec<_>, _>>()?,
-        ))),
-        ExprEnum::StructLiteral { name, fields, .. } => {
-            // TODO: work around clone for the borrow checker
-            let st_ty = ctx
-                .get_type(**name)
-                .ok_or_else(|| EvalError::NoStructFound(name.to_string()))?
-                .clone();
-
-            RunResult::Yield(Value::Struct(Rc::new(RefCell::new(StructInt {
-                name: name.to_string(),
-                fields: st_ty
-                    .fields
-                    .iter()
-                    .map(|field_ty| {
-                        let (_, ex) = fields
-                            .iter()
-                            .find(|field| *field.0 == *field_ty.name)
-                            .ok_or_else(|| EvalError::NoFieldFound(field_ty.name.to_string()))?;
-
-                        if let RunResult::Yield(y) = unwrap_deref(eval(ex, ctx)?)? {
-                            Ok(y)
-                        } else {
-                            Err(EvalError::DisallowedBreak)
-                        }
-                    })
-                    .collect::<Result<Vec<_>, _>>()?,
-            }))))
-        }
->>>>>>> 442955ca
         ExprEnum::TupleLiteral(val) => RunResult::Yield(Value::Tuple(Rc::new(RefCell::new(
             val.iter()
                 .map(|v| {
@@ -558,6 +211,33 @@
                 })
                 .collect::<Result<Vec<_>, _>>()?,
         )))),
+        ExprEnum::StructLiteral { name, fields, .. } => {
+            // TODO: work around clone for the borrow checker
+            let st_ty = ctx
+                .get_type(**name)
+                .ok_or_else(|| EvalError::NoStructFound(name.to_string()))?
+                .clone();
+
+            RunResult::Yield(Value::Struct(Rc::new(RefCell::new(StructInt {
+                name: name.to_string(),
+                fields: st_ty
+                    .fields
+                    .iter()
+                    .map(|field_ty| {
+                        let (_, ex) = fields
+                            .iter()
+                            .find(|field| *field.0 == *field_ty.name)
+                            .ok_or_else(|| EvalError::NoFieldFound(field_ty.name.to_string()))?;
+
+                        if let RunResult::Yield(y) = unwrap_deref(eval(ex, ctx)?)? {
+                            Ok(y)
+                        } else {
+                            Err(EvalError::DisallowedBreak)
+                        }
+                    })
+                    .collect::<Result<Vec<_>, _>>()?,
+            }))))
+        }
         ExprEnum::Variable(str) => RunResult::Yield(
             ctx.get_var(str)
                 .ok_or_else(|| EvalError::VarNotFound(str.to_string()))?,
@@ -843,164 +523,6 @@
     })
 }
 
-<<<<<<< HEAD
-=======
-pub(crate) fn s_print(out: &mut dyn Write, vals: &[Value]) -> EvalResult<Value> {
-    fn print_inner(out: &mut dyn Write, val: &Value) -> EvalResult<()> {
-        match val {
-            Value::F64(val) => write!(out, "{}", val)?,
-            Value::F32(val) => write!(out, "{}", val)?,
-            Value::I64(val) => write!(out, "{}", val)?,
-            Value::I32(val) => write!(out, "{}", val)?,
-            Value::Str(val) => write!(out, "{}", val)?,
-            Value::Array(val) => {
-                write!(out, "[")?;
-                for (i, val) in val.borrow().values.iter().enumerate() {
-                    if i != 0 {
-                        write!(out, ", ")?;
-                    }
-                    print_inner(out, val)?;
-                }
-                write!(out, "]")?;
-            }
-            Value::Tuple(val) => {
-                write!(out, "(")?;
-                for (i, val) in val.borrow().iter().enumerate() {
-                    if i != 0 {
-                        write!(out, ", ")?;
-                    }
-                    print_inner(out, &val.value)?;
-                }
-                write!(out, ")")?;
-            }
-            Value::Struct(val) => {
-                let val = val.borrow();
-                write!(out, "{} (", val.name)?;
-                for (i, val) in val.fields.iter().enumerate() {
-                    if i != 0 {
-                        write!(out, ", ")?;
-                    }
-                    print_inner(out, &val)?;
-                }
-                write!(out, ")")?;
-            }
-        }
-        Ok(())
-    }
-    for val in vals {
-        print_inner(out, val)?;
-        // Put a space between tokens
-        write!(out, " ")?;
-    }
-    write!(out, "\n")?;
-    Ok(Value::I32(0))
-}
-
-pub(crate) fn s_puts(out: &mut dyn Write, vals: &[Value]) -> Result<Value, EvalError> {
-    fn puts_inner<'a>(
-        out: &mut dyn Write,
-        vals: &mut dyn Iterator<Item = &'a Value>,
-    ) -> std::io::Result<()> {
-        for val in vals {
-            match val {
-                Value::F64(val) => write!(out, "{}", val)?,
-                Value::F32(val) => write!(out, "{}", val)?,
-                Value::I64(val) => write!(out, "{}", val)?,
-                Value::I32(val) => write!(out, "{}", val)?,
-                Value::Str(val) => write!(out, "{}", val)?,
-                Value::Array(val) => puts_inner(out, &mut val.borrow().values.iter())?,
-                Value::Tuple(val) => puts_inner(out, &mut val.borrow().iter().map(|v| &v.value))?,
-                Value::Struct(val) => puts_inner(out, &mut val.borrow().fields.iter())?,
-            }
-        }
-        Ok(())
-    }
-    puts_inner(out, &mut vals.iter())?;
-    Ok(Value::I32(0))
-}
-
-pub(crate) fn s_type(vals: &[Value]) -> Result<Value, EvalError> {
-    fn type_str(val: &Value) -> String {
-        match val {
-            Value::F64(_) => "f64".to_string(),
-            Value::F32(_) => "f32".to_string(),
-            Value::I64(_) => "i64".to_string(),
-            Value::I32(_) => "i32".to_string(),
-            Value::Str(_) => "str".to_string(),
-            Value::Array(inner) => format!("[{}]", inner.borrow().type_decl),
-            Value::Tuple(inner) => format!(
-                "({})",
-                &inner.borrow().iter().fold(String::new(), |acc, cur| {
-                    if acc.is_empty() {
-                        cur.decl.to_string()
-                    } else {
-                        acc + ", " + &cur.decl.to_string()
-                    }
-                })
-            ),
-            Value::Struct(inner) => inner.borrow().name.clone(),
-        }
-    }
-    if let [val, ..] = vals {
-        Ok(Value::Str(type_str(val)))
-    } else {
-        Ok(Value::I32(0))
-    }
-}
-
-pub(crate) fn s_strlen(vals: &[Value]) -> Result<Value, EvalError> {
-    if let [val, ..] = vals {
-        Ok(Value::I64(val.str_len()? as i64))
-    } else {
-        Ok(Value::I32(0))
-    }
-}
-
-pub(crate) fn s_len(vals: &[Value]) -> Result<Value, EvalError> {
-    if let [val, ..] = vals {
-        Ok(Value::I64(val.array_len()? as i64))
-    } else {
-        Ok(Value::I32(0))
-    }
-}
-
-pub(crate) fn s_push(vals: &[Value]) -> Result<Value, EvalError> {
-    if let [arr, val, ..] = vals {
-        let val = val.clone();
-        arr.array_push(val).map(|_| Value::I32(0))
-    } else {
-        Err(EvalError::MissingArg(
-            "push requires 2 arguments".to_string(),
-        ))
-    }
-}
-
-pub(crate) fn s_resize(vals: &[Value]) -> Result<Value, EvalError> {
-    if let [arr, len, ..] = vals {
-        let new_len = len.try_into()?;
-        arr.array_resize(new_len, &Value::default())
-            .map(|_| Value::I32(0))
-    } else {
-        Err(EvalError::MissingArg(
-            "resize requires 2 arguments".to_string(),
-        ))
-    }
-}
-
-pub(crate) fn s_hex_string(vals: &[Value]) -> Result<Value, EvalError> {
-    if let [val, ..] = vals {
-        match coerce_type(val, &TypeDecl::I64)? {
-            Value::I64(i) => Ok(Value::Str(format!("{:02x}", i))),
-            _ => Err(EvalError::Other(
-                "hex_string() could not convert argument to i64".to_string(),
-            )),
-        }
-    } else {
-        Ok(Value::Str("".to_string()))
-    }
-}
-
->>>>>>> 442955ca
 #[derive(Clone)]
 pub struct FuncCode<'src> {
     args: Vec<ArgDecl<'src>>,
@@ -1202,89 +724,6 @@
     }
 }
 
-<<<<<<< HEAD
-=======
-pub(crate) fn std_functions<'src, 'native>() -> HashMap<String, FuncDef<'src, 'native>> {
-    let mut functions = HashMap::new();
-    functions.insert(
-        "print".to_string(),
-        FuncDef::new_native(&|vals| s_print(&mut std::io::stdout(), vals), vec![], None),
-    );
-    functions.insert(
-        "puts".to_string(),
-        FuncDef::new_native(
-            &|vals| s_puts(&mut std::io::stdout(), vals),
-            vec![ArgDecl::new("val", TypeDecl::Any)],
-            None,
-        ),
-    );
-    functions.insert(
-        "type".to_string(),
-        FuncDef::new_native(
-            &s_type,
-            vec![ArgDecl::new("value", TypeDecl::Any)],
-            Some(TypeDecl::Str),
-        ),
-    );
-    functions.insert(
-        "strlen".to_string(),
-        FuncDef::new_native(
-            &s_strlen,
-            vec![ArgDecl::new("str", TypeDecl::Str)],
-            Some(TypeDecl::I64),
-        ),
-    );
-    functions.insert(
-        "len".to_string(),
-        FuncDef::new_native(
-            &s_len,
-            vec![ArgDecl::new(
-                "array",
-                TypeDecl::Array(Box::new(TypeDecl::Any), ArraySize::Any),
-            )],
-            Some(TypeDecl::I64),
-        ),
-    );
-    functions.insert(
-        "push".to_string(),
-        FuncDef::new_native(
-            &s_push,
-            vec![
-                ArgDecl::new(
-                    "array",
-                    TypeDecl::Array(Box::new(TypeDecl::Any), ArraySize::Range(0..usize::MAX)),
-                ),
-                ArgDecl::new("value", TypeDecl::Any),
-            ],
-            None,
-        ),
-    );
-    functions.insert(
-        "resize".to_string(),
-        FuncDef::new_native(
-            &s_resize,
-            vec![
-                ArgDecl::new(
-                    "array",
-                    TypeDecl::Array(Box::new(TypeDecl::Any), ArraySize::Range(0..usize::MAX)),
-                ),
-                ArgDecl::new("new_len", TypeDecl::Any),
-            ],
-            None,
-        ),
-    );
-    functions.insert(
-        "hex_string".to_string(),
-        FuncDef::new_native(
-            &s_hex_string,
-            vec![ArgDecl::new("value", TypeDecl::I64)],
-            Some(TypeDecl::Str),
-        ),
-    );
-    functions
-}
-
->>>>>>> 442955ca
 macro_rules! unwrap_break {
     ($e:expr) => {
         match $e {

macro_rules! dbg_println {
    ($($rest:tt)*) => {{
        crate::DEBUG_STREAM.with_borrow_mut(|s| {
            let _ = std::writeln!(s.as_mut(), $($rest)*);
        });
    }}
}

mod bytecode;
mod coercion;
mod compiler;
mod eval_error;
mod format_ast;
mod interpreter;
mod iter_types;
mod parser;
<<<<<<< HEAD
mod std_fns;
mod type_checker;
=======
>>>>>>> 442955ca
mod type_decl;
mod type_infer;
mod type_set;
mod type_tags;
mod value;
mod vm;

use std::cell::RefCell;

pub use nom;

pub use self::bytecode::{
    Bytecode, DebugInfo, FnBytecode, FunctionInfo, Instruction, LineInfo, OpCode,
};
pub use self::coercion::coerce_type;
pub use self::compiler::*;
pub use self::eval_error::EvalError;
pub use self::format_ast::format_stmts;
pub use self::interpreter::{run, EvalContext, FuncDef, RunResult};
pub use self::iter_types::{iter_types, TypeParams};
pub use self::parser::{span_source as source, ArgDecl, ReadError, Span};
pub use self::type_decl::TypeDecl;
pub use self::type_infer::{type_check, TypeCheckContext};
pub use self::value::Value;
pub use self::vm::*;

thread_local! {
    pub static DEBUG_STREAM: RefCell<Box<dyn std::io::Write>> = RefCell::new({
        #[cfg(debug_assertions)]
        {
            Box::new(std::io::stdout())
        }
        #[cfg(not(debug_assertions))]
        {
            Box::new(std::io::sink())
        }
    });
}<|MERGE_RESOLUTION|>--- conflicted
+++ resolved
@@ -14,11 +14,7 @@
 mod interpreter;
 mod iter_types;
 mod parser;
-<<<<<<< HEAD
 mod std_fns;
-mod type_checker;
-=======
->>>>>>> 442955ca
 mod type_decl;
 mod type_infer;
 mod type_set;
